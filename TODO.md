# TODOs (beyond inline comments)

<<<<<<< HEAD
- [ ] (minor) set the rocksdb setting that helps with prefix scans
- [X] (minor) make newtype safety stuff for db keys
=======
- [X] (minor) set the rocksdb setting that helps with prefix scans
- [ ] (minor) make newtype safety stuff for db keys
>>>>>>> 45a10a96
- [X] (minor) proper command setup (cli args, etc)
- [X] (minor) ci
- [ ] (minor) rocksdb settings tuning
- [ ] (major) server concurrency (either normally or via partitioning)
- [ ] (major) server/storage partitioning?
- [ ] (major) move storage to an io thread pool
- [ ] (feat) implement lease expiry
- [X] (feat) implement poll in server
- [ ] (minor) add polling timeout and num_items options
- [ ] (major) fix race condition: concurrent polls can hand out the same messages
- [ ] (feat) implement remove
- [ ] (feat) implement extend<|MERGE_RESOLUTION|>--- conflicted
+++ resolved
@@ -1,12 +1,7 @@
 # TODOs (beyond inline comments)
 
-<<<<<<< HEAD
-- [ ] (minor) set the rocksdb setting that helps with prefix scans
 - [X] (minor) make newtype safety stuff for db keys
-=======
 - [X] (minor) set the rocksdb setting that helps with prefix scans
-- [ ] (minor) make newtype safety stuff for db keys
->>>>>>> 45a10a96
 - [X] (minor) proper command setup (cli args, etc)
 - [X] (minor) ci
 - [ ] (minor) rocksdb settings tuning
