# TODOs (beyond inline comments)

- [ ] (minor) set the rocksdb setting that helps with prefix scans
- [ ] (minor) make newtype safety stuff for db keys
- [X] (minor) proper command setup (cli args, etc)
- [X] (minor) ci
- [ ] (minor) rocksdb settings tuning
- [ ] (major) server concurrency (either normally or via partitioning)
- [ ] (major) server/storage partitioning?
- [ ] (major) move storage to an io thread pool
- [ ] (feat) implement lease expiry
<<<<<<< HEAD
- [X] (feat) implement poll in server
=======
- [ ] (feat) implement poll in server
- [ ] (minor) add polling timeout and num_items options
>>>>>>> 0eb64c37
- [ ] (feat) implement remove
- [ ] (feat) implement extend<|MERGE_RESOLUTION|>--- conflicted
+++ resolved
@@ -9,11 +9,7 @@
 - [ ] (major) server/storage partitioning?
 - [ ] (major) move storage to an io thread pool
 - [ ] (feat) implement lease expiry
-<<<<<<< HEAD
 - [X] (feat) implement poll in server
-=======
-- [ ] (feat) implement poll in server
 - [ ] (minor) add polling timeout and num_items options
->>>>>>> 0eb64c37
 - [ ] (feat) implement remove
 - [ ] (feat) implement extend