--- conflicted
+++ resolved
@@ -39,7 +39,6 @@
         }
     }
 
-<<<<<<< HEAD
     pub fn new_with_coalescer_config(
         storage: Arc<RetriedStorage<Storage>>,
         notify: Arc<Notify>,
@@ -47,7 +46,14 @@
         cfg: PollCoalescingConfig,
     ) -> Self {
         let coalescer = Arc::new(PollCoalescer::with_config(Arc::clone(&storage), cfg));
-=======
+        Self {
+            storage,
+            notify,
+            shutdown_tx,
+            coalescer,
+        }
+    }
+
     /// Build a server with a custom coalescing window (ms) for polling.
     pub fn new_with_coalescing_window_ms(
         storage: Arc<RetriedStorage<Storage>>,
@@ -59,7 +65,6 @@
             Arc::clone(&storage),
             batch_window_ms,
         ));
->>>>>>> 3a494c27
         Self {
             storage,
             notify,
