--- conflicted
+++ resolved
@@ -65,12 +65,17 @@
         this
     }
 
-<<<<<<< HEAD
     pub fn with_config(storage: Arc<RetriedStorage<Storage>>, cfg: PollCoalescingConfig) -> Self {
         let this = Self {
             storage,
             cfg,
-=======
+            pending: Arc::new(tokio::sync::Mutex::new(VecDeque::new())),
+            wake: Arc::new(Notify::new()),
+        };
+        this.spawn_batcher();
+        this
+    }
+
     /// Create a coalescer with a custom batch window in milliseconds (tests/tuning).
     pub fn with_batch_window_ms(
         storage: Arc<RetriedStorage<Storage>>,
@@ -82,7 +87,6 @@
                 batch_window_ms,
                 ..PollCoalescingConfig::default()
             },
->>>>>>> 3a494c27
             pending: Arc::new(tokio::sync::Mutex::new(VecDeque::new())),
             wake: Arc::new(Notify::new()),
         };
