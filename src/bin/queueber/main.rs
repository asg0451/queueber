use std::{net::ToSocketAddrs, path::PathBuf};

use capnp_rpc::{RpcSystem, rpc_twoparty_capnp, twoparty};
use clap::Parser;
use color_eyre::Result;
use futures::AsyncReadExt;
use queueber::{server::Server, storage::Storage};
use tokio::sync::watch;
use std::sync::Arc;
use tokio::runtime::Builder as RuntimeBuilder;
use tokio::sync::Notify;
use tokio::sync::mpsc;

// see https://github.com/capnproto/capnproto-rust/blob/master/example/addressbook_send/addressbook_send.rs
// for how to send stuff across threads; so we can parallelize the work..?

#[derive(Parser, Debug)]
#[command(name = "queueber-server", version, about = "Queueber server")]
struct Args {
    /// Address to listen on (host:port)
    #[arg(short = 'l', long = "listen", default_value = "127.0.0.1:9090")]
    listen: String,

    /// Data directory for RocksDB
    #[arg(short = 'd', long = "data-dir", default_value = "/tmp/queueber/data")]
    data_dir: PathBuf,
}

#[tokio::main]
async fn main() -> Result<()> {
    let args = Args::parse();
    let addr = args.listen.to_socket_addrs()?.next().unwrap();

    let storage = Arc::new(Storage::new(&args.data_dir)?);
<<<<<<< HEAD
    let (server, mut shutdown_rx) = Server::new(Arc::clone(&storage));

    tokio::task::LocalSet::new()
        .run_until(async move {
            let listener = tokio::net::TcpListener::bind(&addr).await?;
            let queue_client: queueber::protocol::queue::Client = capnp_rpc::new_client(server);

            let res: color_eyre::Result<()> = async move {
                loop {
                    tokio::select! {
                        _ = async { if *shutdown_rx.borrow() { () } else { let _ = shutdown_rx.changed().await; } } => {
                            break;
                        }
                        accept = listener.accept() => {
                            let (stream, _) = accept?;
                            stream.set_nodelay(true)?;
                            let (reader, writer) =
                                tokio_util::compat::TokioAsyncReadCompatExt::compat(stream).split();
                            let network = twoparty::VatNetwork::new(
                                futures::io::BufReader::new(reader),
                                futures::io::BufWriter::new(writer),
                                rpc_twoparty_capnp::Side::Server,
                                Default::default(),
                            );

                            let rpc_system =
                                RpcSystem::new(Box::new(network), Some(queue_client.clone().client));

                            tokio::task::spawn_local(rpc_system);
                        }
                    }
                }
                Ok(())
            }.await;
            res
        })
        .await
=======
    let notify = Arc::new(Notify::new());

    let listener = tokio::net::TcpListener::bind(&addr).await?;

    // Build a small pool of RPC workers. Each worker runs a single-threaded
    // runtime with a LocalSet to host !Send capnp RPC tasks.
    let worker_count = std::thread::available_parallelism()
        .map(|n| n.get())
        .unwrap_or(2);

    let mut senders = Vec::with_capacity(worker_count);
    let mut worker_handles = Vec::with_capacity(worker_count);
    for _ in 0..worker_count {
        let (tx, mut rx) = mpsc::channel::<tokio::net::TcpStream>(1024);
        senders.push(tx);

        let storage_cloned = Arc::clone(&storage);
        let notify_cloned = Arc::clone(&notify);

        let handle = std::thread::spawn(move || {
            let rt = RuntimeBuilder::new_current_thread()
                .enable_all()
                .build()
                .expect("failed to build worker runtime");

            rt.block_on(async move {
                let server = Server::new(storage_cloned, notify_cloned);
                let queue_client: queueber::protocol::queue::Client = capnp_rpc::new_client(server);

                let local = tokio::task::LocalSet::new();
                local
                    .run_until(async move {
                        while let Some(stream) = rx.recv().await {
                            let client = queue_client.clone();
                            let _jh = tokio::task::spawn_local(async move {
                                let (reader, writer) =
                                    tokio_util::compat::TokioAsyncReadCompatExt::compat(stream)
                                        .split();
                                let network = twoparty::VatNetwork::new(
                                    futures::io::BufReader::new(reader),
                                    futures::io::BufWriter::new(writer),
                                    rpc_twoparty_capnp::Side::Server,
                                    Default::default(),
                                );
                                let rpc_system =
                                    RpcSystem::new(Box::new(network), Some(client.client));
                                let _jh2 = tokio::task::spawn_local(rpc_system);
                            });
                        }
                    })
                    .await;
            });
        });
        worker_handles.push(handle);
    }

    let accept_outcome: Result<()> = 'accept: {
        let mut next = 0usize;
        loop {
            match listener.accept().await {
                Ok((stream, _)) => {
                    stream.set_nodelay(true)?;
                    let idx = next % senders.len();
                    next = next.wrapping_add(1);
                    if let Err(e) = senders[idx].send(stream).await {
                        break 'accept Err(color_eyre::eyre::eyre!(e));
                    }
                }
                Err(e) => break 'accept Err(color_eyre::eyre::eyre!(e)),
            }
        }
    };

    // Close all worker channels to signal shutdown
    drop(senders);
    // Join worker threads to ensure clean shutdown
    for handle in worker_handles {
        let _ = handle.join();
    }

    accept_outcome
>>>>>>> 20de644a
}<|MERGE_RESOLUTION|>--- conflicted
+++ resolved
@@ -32,125 +32,38 @@
     let addr = args.listen.to_socket_addrs()?.next().unwrap();
 
     let storage = Arc::new(Storage::new(&args.data_dir)?);
-<<<<<<< HEAD
     let (server, mut shutdown_rx) = Server::new(Arc::clone(&storage));
-
-    tokio::task::LocalSet::new()
-        .run_until(async move {
-            let listener = tokio::net::TcpListener::bind(&addr).await?;
-            let queue_client: queueber::protocol::queue::Client = capnp_rpc::new_client(server);
-
-            let res: color_eyre::Result<()> = async move {
-                loop {
-                    tokio::select! {
-                        _ = async { if *shutdown_rx.borrow() { () } else { let _ = shutdown_rx.changed().await; } } => {
-                            break;
-                        }
-                        accept = listener.accept() => {
-                            let (stream, _) = accept?;
-                            stream.set_nodelay(true)?;
-                            let (reader, writer) =
-                                tokio_util::compat::TokioAsyncReadCompatExt::compat(stream).split();
-                            let network = twoparty::VatNetwork::new(
-                                futures::io::BufReader::new(reader),
-                                futures::io::BufWriter::new(writer),
-                                rpc_twoparty_capnp::Side::Server,
-                                Default::default(),
-                            );
-
-                            let rpc_system =
-                                RpcSystem::new(Box::new(network), Some(queue_client.clone().client));
-
-                            tokio::task::spawn_local(rpc_system);
-                        }
-                    }
-                }
-                Ok(())
-            }.await;
-            res
-        })
-        .await
-=======
-    let notify = Arc::new(Notify::new());
 
     let listener = tokio::net::TcpListener::bind(&addr).await?;
 
-    // Build a small pool of RPC workers. Each worker runs a single-threaded
-    // runtime with a LocalSet to host !Send capnp RPC tasks.
-    let worker_count = std::thread::available_parallelism()
-        .map(|n| n.get())
-        .unwrap_or(2);
+    let queue_client: queueber::protocol::queue::Client = capnp_rpc::new_client(server);
 
-    let mut senders = Vec::with_capacity(worker_count);
-    let mut worker_handles = Vec::with_capacity(worker_count);
-    for _ in 0..worker_count {
-        let (tx, mut rx) = mpsc::channel::<tokio::net::TcpStream>(1024);
-        senders.push(tx);
+    let res: color_eyre::Result<()> = async move {
+        loop {
+            tokio::select! {
+                _ = async { if *shutdown_rx.borrow() { () } else { let _ = shutdown_rx.changed().await; } } => {
+                    break;
+                }
+                accept = listener.accept() => {
+                    let (stream, _) = accept?;
+                    stream.set_nodelay(true)?;
+                    let (reader, writer) =
+                        tokio_util::compat::TokioAsyncReadCompatExt::compat(stream).split();
+                    let network = twoparty::VatNetwork::new(
+                        futures::io::BufReader::new(reader),
+                        futures::io::BufWriter::new(writer),
+                        rpc_twoparty_capnp::Side::Server,
+                        Default::default(),
+                    );
 
-        let storage_cloned = Arc::clone(&storage);
-        let notify_cloned = Arc::clone(&notify);
+                    let rpc_system =
+                        RpcSystem::new(Box::new(network), Some(queue_client.clone().client));
 
-        let handle = std::thread::spawn(move || {
-            let rt = RuntimeBuilder::new_current_thread()
-                .enable_all()
-                .build()
-                .expect("failed to build worker runtime");
-
-            rt.block_on(async move {
-                let server = Server::new(storage_cloned, notify_cloned);
-                let queue_client: queueber::protocol::queue::Client = capnp_rpc::new_client(server);
-
-                let local = tokio::task::LocalSet::new();
-                local
-                    .run_until(async move {
-                        while let Some(stream) = rx.recv().await {
-                            let client = queue_client.clone();
-                            let _jh = tokio::task::spawn_local(async move {
-                                let (reader, writer) =
-                                    tokio_util::compat::TokioAsyncReadCompatExt::compat(stream)
-                                        .split();
-                                let network = twoparty::VatNetwork::new(
-                                    futures::io::BufReader::new(reader),
-                                    futures::io::BufWriter::new(writer),
-                                    rpc_twoparty_capnp::Side::Server,
-                                    Default::default(),
-                                );
-                                let rpc_system =
-                                    RpcSystem::new(Box::new(network), Some(client.client));
-                                let _jh2 = tokio::task::spawn_local(rpc_system);
-                            });
-                        }
-                    })
-                    .await;
-            });
-        });
-        worker_handles.push(handle);
-    }
-
-    let accept_outcome: Result<()> = 'accept: {
-        let mut next = 0usize;
-        loop {
-            match listener.accept().await {
-                Ok((stream, _)) => {
-                    stream.set_nodelay(true)?;
-                    let idx = next % senders.len();
-                    next = next.wrapping_add(1);
-                    if let Err(e) = senders[idx].send(stream).await {
-                        break 'accept Err(color_eyre::eyre::eyre!(e));
-                    }
+                    tokio::task::spawn_local(rpc_system);
                 }
-                Err(e) => break 'accept Err(color_eyre::eyre::eyre!(e)),
             }
         }
-    };
-
-    // Close all worker channels to signal shutdown
-    drop(senders);
-    // Join worker threads to ensure clean shutdown
-    for handle in worker_handles {
-        let _ = handle.join();
-    }
-
-    accept_outcome
->>>>>>> 20de644a
+        Ok(())
+    }.await;
+    res
 }