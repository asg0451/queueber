use capnp_rpc::{RpcSystem, rpc_twoparty_capnp, twoparty};
use clap::{Parser, Subcommand};
use color_eyre::Result;
use futures::AsyncReadExt;
use queueber::protocol::queue;
use std::{
    net::SocketAddr,
    str::FromStr,
    sync::{Arc, atomic},
    time::Duration,
};
use tokio::{
    runtime::Handle,
    time::{Instant, MissedTickBehavior},
};
use uuid::Uuid;

fn compute_batch_interval(rate_per_client: u32, batch_size: u32) -> Option<Duration> {
    if rate_per_client == 0 {
        return None;
    }
    let secs_per_batch = (batch_size as f64) / (rate_per_client as f64);
    let duration = Duration::from_secs_f64(secs_per_batch);
    Some(duration.max(Duration::from_millis(1)))
}

#[cfg(test)]
mod tests {
    use super::compute_batch_interval;
    use std::time::Duration;

    #[test]
    fn interval_none_when_rate_zero() {
        assert_eq!(compute_batch_interval(0, 10), None);
    }

    #[test]
    fn interval_scales_with_batch_and_rate() {
        let i1 = compute_batch_interval(10, 10).unwrap();
        assert!(i1 > Duration::from_millis(0));

        let i2 = compute_batch_interval(100, 10).unwrap();
        assert!(i2 < i1);

        let i3 = compute_batch_interval(1000, 10).unwrap();
        assert!(i3 < i2);
    }
}

#[derive(Parser, Debug)]
#[command(name = "queueber", version, about = "Queueber client")]
struct Cli {
    /// Server address (host:port)
    #[arg(short = 'a', long = "addr", default_value = "127.0.0.1:9090")]
    addr: String,

    #[command(subcommand)]
    command: Commands,
}

#[derive(Subcommand, Debug)]
enum Commands {
    /// Add one item to the queue
    Add {
        /// Item contents (bytes as string)
        #[arg(short = 'c', long = "contents")]
        contents: String,

        /// Visibility timeout in seconds
        #[arg(short = 'v', long = "visibility", default_value_t = 10)]
        visibility_timeout_secs: u64,
    },
    /// Poll for available items
    Poll {
        /// How long the lease should be valid on the server (seconds)
        #[arg(short = 'l', long = "lease", default_value_t = 30)]
        lease_validity_secs: u64,
        /// Maximum number of items to return
        #[arg(short = 'n', long = "num", default_value_t = 1)]
        num_items: u32,
        /// How long to wait for items before returning (seconds)
        #[arg(short = 't', long = "timeout", default_value_t = 0)]
        timeout_secs: u64,
    },
    /// Remove an item by id under a lease
    Remove {
        /// The item id (UUID string) to remove
        #[arg(short = 'i', long = "id")]
        id: String,
        /// The lease id (UUID string) that owns the item
        #[arg(short = 'l', long = "lease")]
        lease: String,
    },
    /// Stress test the server
    Stress {
        /// The number of concurrent polling clients to spawn
        #[arg(short = 'p', long = "polling-clients", default_value_t = 1)]
        polling_clients: u32,
        /// The number of concurrent adding clients to spawn
        #[arg(short = 'a', long = "adding-clients", default_value_t = 1)]
        adding_clients: u32,
        /// Target message add rate per client (messages/second)
        #[arg(short = 'r', long = "rate", default_value_t = 100)]
        rate: u32,
    },
}

#[tokio::main]
async fn main() -> Result<()> {
    let cli = Cli::parse();
<<<<<<< HEAD
    let addr = &cli.addr;
    let addr = SocketAddr::from_str(addr)?;
=======
    let addr = SocketAddr::from_str(&cli.addr)?;
>>>>>>> 1b6dbfbf

    match cli.command {
        Commands::Add {
            contents,
            visibility_timeout_secs,
        } => {
            with_client(addr, |queue_client| async move {
                let mut request = queue_client.add_request();
                let req = request.get().init_req();
                let items = req.init_items(1);
                let mut item = items.get(0);
                item.set_contents(contents.as_bytes());
                item.set_visibility_timeout_secs(visibility_timeout_secs);

                let reply = request.send().promise.await?;
                let ids = reply.get()?.get_resp()?.get_ids()?;

                println!(
                    "received {:?} ids: {:?}",
                    ids.len(),
                    ids.iter()
                        .map(|id| -> Result<Uuid> { Ok(Uuid::from_slice(id?)?) })
                        .collect::<Result<Vec<_>, _>>()?
                );
                Ok::<(), Box<dyn std::error::Error>>(())
            })
            .await?
            .unwrap();
        }
        Commands::Poll {
            lease_validity_secs,
            num_items,
            timeout_secs,
        } => {
            with_client(addr, |queue_client| async move {
                let mut request = queue_client.poll_request();
                let mut req = request.get().init_req();
                req.set_lease_validity_secs(lease_validity_secs);
                req.set_num_items(num_items);
                req.set_timeout_secs(timeout_secs);

                let reply = request.send().promise.await?;
                let resp = reply.get()?.get_resp()?;
                let lease = resp.get_lease()?;
                let items = resp.get_items()?;

                println!(
                    "lease: {}",
                    Uuid::from_slice(lease)
                        .map(|u| u.to_string())
                        .unwrap_or_else(|_| format!("{:?}", lease))
                );
                if items.is_empty() {
                    println!("no items available");
                } else {
                    for i in 0..items.len() {
                        let item = items.get(i);
                        let id = item.get_id()?;
                        let contents = item.get_contents()?;
                        println!(
                            "item {}: id={}, contents=",
                            i,
                            Uuid::from_slice(id)
                                .map(|u| u.to_string())
                                .unwrap_or_else(|_| format!("{:?}", id)),
                        );
                        println!("{}", String::from_utf8_lossy(contents));
                    }
                }
                Ok::<(), Box<dyn std::error::Error>>(())
            })
            .await?
            .unwrap();
        }
        Commands::Remove { id, lease } => {
            with_client(addr, |queue_client| async move {
                let id_bytes = uuid::Uuid::parse_str(&id)?.into_bytes();
                let lease_bytes = uuid::Uuid::parse_str(&lease)?.into_bytes();

                let mut request = queue_client.remove_request();
                let mut req = request.get().init_req();
                req.set_id(&id_bytes);
                req.set_lease(&lease_bytes);

                let reply = request.send().promise.await?;
                let removed = reply.get()?.get_resp()?.get_removed();
                println!("removed: {}", removed);
                Ok::<(), Box<dyn std::error::Error>>(())
            })
            .await?
            .unwrap();
        }
        Commands::Stress {
            polling_clients,
            adding_clients,
<<<<<<< HEAD
            rate: _,
=======
            rate,
>>>>>>> 1b6dbfbf
        } => {
            let add_count = Arc::new(atomic::AtomicU64::new(0));
            let poll_count = Arc::new(atomic::AtomicU64::new(0));
            let remove_count = Arc::new(atomic::AtomicU64::new(0));

            // periodic metrics reporter
            tokio::spawn({
                let add_count = Arc::clone(&add_count);
                let poll_count = Arc::clone(&poll_count);
                let remove_count = Arc::clone(&remove_count);
                async move {
                    let mut last_time = Instant::now();
                    loop {
                        tokio::time::sleep(Duration::from_secs(5)).await;
                        let now = Instant::now();
                        let adds = add_count.swap(0, atomic::Ordering::Relaxed);
                        let polls = poll_count.swap(0, atomic::Ordering::Relaxed);
                        let removes = remove_count.swap(0, atomic::Ordering::Relaxed);
                        let duration = now.duration_since(last_time);
                        last_time = now;
                        let secs = duration.as_secs_f64().max(1.0);
                        println!(
                            "add: {} ({:.1}/s), poll: {} ({:.1}/s), remove: {} ({:.1}/s)",
                            adds,
                            adds as f64 / secs,
                            polls,
                            polls as f64 / secs,
                            removes,
                            removes as f64 / secs
                        );
                    }
                }
            });

            std::thread::scope(|s| {
                // spawn polling clients
                for _ in 0..polling_clients {
                    let poll_count = Arc::clone(&poll_count);
                    let remove_count = Arc::clone(&remove_count);
                    let handle = Handle::current();
                    s.spawn(move || {
                        handle.block_on(async move {
                            tokio::task::LocalSet::new()
                                .run_until(async move {
                                    let _ = with_client(addr, |queue_client| async move {
                                        loop {
                                            let mut request = queue_client.poll_request();
                                            let mut req = request.get().init_req();
                                            req.set_lease_validity_secs(30);
                                            req.set_num_items(10);
                                            req.set_timeout_secs(5);
                                            let reply = request.send().promise.await.unwrap();
                                            let resp = reply.get().unwrap().get_resp().unwrap();
                                            let items = resp.get_items().unwrap();
                                            poll_count.fetch_add(
                                                items.len() as u64,
                                                atomic::Ordering::Relaxed,
                                            );

                                            let lease = resp.get_lease().unwrap();

                                            let promises = items.iter().map(|i| {
                                                let mut request = queue_client.remove_request();
                                                let mut req = request.get().init_req();
                                                req.set_id(i.get_id().unwrap());
                                                req.set_lease(lease);
                                                request.send().promise
                                            });
                                            let _ = futures::future::join_all(promises).await;
                                            remove_count.fetch_add(
                                                items.len() as u64,
                                                atomic::Ordering::Relaxed,
                                            );
                                        }
                                    })
                                    .await;
                                })
                                .await;
                        });
                    });
                }

                // spawn adding clients
                for _ in 0..adding_clients {
                    let add_count = Arc::clone(&add_count);
                    let handle = Handle::current();
                    s.spawn(move || {
                        handle.block_on(async move {
                            tokio::task::LocalSet::new()
                                .run_until(async move {
                                    let _ = with_client(addr, |queue_client| async move {
                                        let batch_size: u32 = 10;
                                        let mut ticker = compute_batch_interval(rate, batch_size)
                                            .map(tokio::time::interval);
                                        if let Some(ref mut t) = ticker {
                                            t.set_missed_tick_behavior(MissedTickBehavior::Delay);
                                        }
                                        loop {
                                            if let Some(t) = &mut ticker {
                                                t.tick().await;
                                            }
                                            let mut request = queue_client.add_request();
                                            let req = request.get().init_req();
                                            let mut items = req.init_items(batch_size);
                                            for i in 0..batch_size as usize {
                                                let mut item = items.reborrow().get(i as u32);
                                                item.set_contents(format!("test {}", i).as_bytes());
                                                item.set_visibility_timeout_secs(3);
                                            }
                                            let _ = request.send().promise.await.unwrap();
                                            add_count.fetch_add(
                                                batch_size as u64,
                                                atomic::Ordering::Relaxed,
                                            );
                                        }
                                    })
                                    .await;
                                })
                                .await;
                        });
                    });
                }
            });
        }
    }
    Ok(())
}

async fn with_client<F, Fut, R>(addr: SocketAddr, f: F) -> Result<R>
where
    F: FnOnce(queue::Client) -> Fut,
    Fut: std::future::Future<Output = R>,
{
    let stream = tokio::net::TcpStream::connect(addr).await.unwrap();
    stream.set_nodelay(true).unwrap();
    let (reader, writer) = tokio_util::compat::TokioAsyncReadCompatExt::compat(stream).split();
    let rpc_network = Box::new(twoparty::VatNetwork::new(
        futures::io::BufReader::new(reader),
        futures::io::BufWriter::new(writer),
        rpc_twoparty_capnp::Side::Client,
        Default::default(),
    ));
    let mut rpc_system = RpcSystem::new(rpc_network, None);
    let queue_client: queue::Client = rpc_system.bootstrap(rpc_twoparty_capnp::Side::Server);
    Ok(tokio::task::LocalSet::new()
        .run_until(async move {
            let _jh = tokio::task::spawn_local(rpc_system);
            f(queue_client).await
        })
        .await)
}<|MERGE_RESOLUTION|>--- conflicted
+++ resolved
@@ -108,12 +108,7 @@
 #[tokio::main]
 async fn main() -> Result<()> {
     let cli = Cli::parse();
-<<<<<<< HEAD
-    let addr = &cli.addr;
-    let addr = SocketAddr::from_str(addr)?;
-=======
     let addr = SocketAddr::from_str(&cli.addr)?;
->>>>>>> 1b6dbfbf
 
     match cli.command {
         Commands::Add {
@@ -209,11 +204,7 @@
         Commands::Stress {
             polling_clients,
             adding_clients,
-<<<<<<< HEAD
-            rate: _,
-=======
             rate,
->>>>>>> 1b6dbfbf
         } => {
             let add_count = Arc::new(atomic::AtomicU64::new(0));
             let poll_count = Arc::new(atomic::AtomicU64::new(0));
