use capnp::message::{self, TypedReader};
use capnp::serialize;
use rocksdb::{
    Direction, IteratorMode, OptimisticTransactionDB, OptimisticTransactionOptions, Options,
    ReadOptions, SliceTransform, WriteBatchWithTransaction, WriteOptions,
};
use std::path::Path;
use uuid::Uuid;

use crate::dbkeys::{
    AvailableKey, InProgressKey, LeaseExpiryIndexKey, LeaseKey, VisibilityIndexKey,
};
use crate::errors::{Error, Result};
use crate::protocol;
use rand::Rng;

pub struct Storage {
    db: OptimisticTransactionDB,
}

impl Storage {
    pub fn new(path: &Path) -> Result<Self> {
        let mut opts = Options::default();
        // Optimize for prefix scans used by `prefix_iterator` across all key namespaces.
        // Extract the namespace prefix up to and including the first '/'.
        // Examples:
        //  - b"visibility_index/123/abc" -> b"visibility_index/"
        //  - b"available/42" -> b"available/"
        //  - b"leases/<uuid>" -> b"leases/"
        // If a key contains no '/', return the full key.
        let ns_prefix = SliceTransform::create(
            "ns_prefix",
            |key: &[u8]| match key.iter().position(|b| *b == b'/') {
                Some(idx) => &key[..=idx],
                None => key,
            },
            Some(|_key: &[u8]| true),
        );
        opts.set_prefix_extractor(ns_prefix);
        opts.create_if_missing(true);
        let db = OptimisticTransactionDB::open(&opts, path)?;
        Ok(Self { db })
    }

    // id+item -> store stored_item and visibility index entry
    pub fn add_available_item<'i>(
        &self,
        (id, item): (&'i [u8], protocol::item::Reader<'i>),
    ) -> Result<()> {
        self.add_available_item_from_parts(
            id,
            item.get_contents()?,
            item.get_visibility_timeout_secs(),
        )
    }

    pub fn add_available_items<'i>(
        &self,
        items: impl Iterator<Item = (&'i [u8], protocol::item::Reader<'i>)>,
    ) -> Result<()> {
        // Delegate to the single-item owned-part API to avoid code duplication.
        for (id, item) in items {
            self.add_available_item_from_parts(
                id,
                item.get_contents()?,
                item.get_visibility_timeout_secs(),
            )?;
        }
        Ok(())
    }

    // Convenience helpers for feeding from owned parts when capnp Readers are not Send.
    pub fn add_available_item_from_parts(
        &self,
        id: &[u8],
        contents: &[u8],
        visibility_timeout_secs: u64,
    ) -> Result<()> {
        let iter = std::iter::once((id, (contents, visibility_timeout_secs)));
        self.add_available_items_from_parts(iter)
    }

    pub fn add_available_items_from_parts<'a, I>(&self, items: I) -> Result<()>
    where
        I: IntoIterator<Item = (&'a [u8], (&'a [u8], u64))>,
    {
        let mut batch = WriteBatchWithTransaction::<true>::default();
        for (id, (contents, visibility_timeout_secs)) in items.into_iter() {
            let main_key = AvailableKey::from_id(id);
            let now = std::time::SystemTime::now();
            let visible_ts_secs = (now + std::time::Duration::from_secs(visibility_timeout_secs))
                .duration_since(std::time::UNIX_EPOCH)?
                .as_secs();
            let visibility_index_key =
                VisibilityIndexKey::from_visible_ts_and_id(visible_ts_secs, id);

            let mut simsg = message::Builder::new_default();
            let mut stored_item = simsg.init_root::<protocol::stored_item::Builder>();
            stored_item.set_contents(contents);
            stored_item.set_id(id);
            stored_item.set_visibility_ts_index_key(visibility_index_key.as_bytes());
            let mut stored_contents = Vec::with_capacity(simsg.size_in_words() * 8);
            serialize::write_message(&mut stored_contents, &simsg)?;

            batch.put(main_key.as_ref(), &stored_contents);
            batch.put(visibility_index_key.as_ref(), main_key.as_ref());

            tracing::debug!(
                "inserted item (from parts): ({}: <contents len: {}>), (viz/{}: avail/{})",
                Uuid::from_slice(id).unwrap_or_default(),
                contents.len(),
                Uuid::from_slice(
                    VisibilityIndexKey::split_ts_and_id(visibility_index_key.as_ref())
                        .unwrap()
                        .1
                )
                .unwrap_or_default(),
                Uuid::from_slice(AvailableKey::id_suffix_from_key_bytes(main_key.as_ref()))
                    .unwrap_or_default()
            );
        }
        self.db.write(batch)?;
        Ok(())
    }

    /// Return the next visibility timestamp (secs since epoch) among items in the
    /// visibility index, if any. This is determined by reading the first key in
    /// the `visibility_index/` namespace which is ordered by big-endian timestamp.
    pub fn peek_next_visibility_ts_secs(&self) -> Result<Option<u64>> {
        let mut iter = self.db.prefix_iterator(VisibilityIndexKey::PREFIX);
        if let Some(kv) = iter.next() {
            let (idx_key, _) = kv?;
            Ok(Some(VisibilityIndexKey::parse_visible_ts_secs(&idx_key)?))
        } else {
            Ok(None)
        }
    }

    // used in tests only
    pub fn get_next_available_entries(
        &self,
        n: usize,
    ) -> Result<(Lease, Vec<PolledItemOwnedReader>)> {
        // default lease validity of 30 seconds for callers that don't provide it
        self.get_next_available_entries_with_lease(n, 30)
    }

    pub fn get_next_available_entries_with_lease(
        &self,
        n: usize,
        lease_validity_secs: u64,
    ) -> Result<(Lease, Vec<PolledItemOwnedReader>)> {
        // Create a lease and its expiry index entry
        let now = std::time::SystemTime::now();
        let now_secs: u64 = now.duration_since(std::time::UNIX_EPOCH)?.as_secs();
        let lease = Uuid::now_v7().into_bytes();
        let lease_key = LeaseKey::from_lease_bytes(&lease);
        let expiry_ts_secs = (now + std::time::Duration::from_secs(lease_validity_secs))
            .duration_since(std::time::UNIX_EPOCH)?
            .as_secs();
        let lease_expiry_index_key =
            LeaseExpiryIndexKey::from_expiry_ts_and_lease(expiry_ts_secs, &lease);

        // Find the next n items that are available and visible.
        // Use a transaction for consistency and bind to a snapshot.
        let mut txn_opts = OptimisticTransactionOptions::default();
        txn_opts.set_snapshot(true);
        let txn = self.db.transaction_opt(&WriteOptions::default(), &txn_opts);
        // Create read options bound to the txn snapshot for both iterator and gets
        let snapshot = txn.snapshot();
        let mut ro_iter = ReadOptions::default();
        ro_iter.set_snapshot(&snapshot);
        ro_iter.set_prefix_same_as_start(true);
        let mut ro_get = ReadOptions::default();
        ro_get.set_snapshot(&snapshot);
        // Prefix-bounded forward iterator from the prefix start using the snapshot-bound ReadOptions
        let mode = IteratorMode::From(VisibilityIndexKey::PREFIX, Direction::Forward);
        let viz_iter = txn.iterator_opt(mode, ro_iter);

        let mut polled_items = Vec::with_capacity(n);

        for kv in viz_iter {
            if polled_items.len() >= n {
                break;
            }

            let (idx_key, main_key) = kv?;

            let visible_at_secs = VisibilityIndexKey::parse_visible_ts_secs(&idx_key)?;
            if visible_at_secs > now_secs {
                // Because keys are ordered by timestamp, we can stop scanning.
                break;
            }

            tracing::debug!(
                "got visibility index entry: (viz/{}: avail/{})",
                Uuid::from_slice(VisibilityIndexKey::split_ts_and_id(&idx_key).unwrap().1)
                    .unwrap_or_default(),
                Uuid::from_slice(AvailableKey::id_suffix_from_key_bytes(&main_key))
                    .unwrap_or_default()
            );

            // Attempt to lock the index entry so we know it's ours.
            if txn
                .get_pinned_for_update_opt(&idx_key, true, &ro_get)?
                .is_none()
            {
                // We lost the race on this one, try another.
                continue;
            }

            // Fetch and decode the item.
            let main_value = txn
                .get_pinned_for_update_opt(&main_key, true, &ro_get)?
                .ok_or_else(|| {
                    Error::assertion_failed(&format!("main key not found: {:?}", main_key.as_ref()))
                })?;
            let stored_item_message = serialize::read_message_from_flat_slice(
                &mut &main_value[..],
                message::ReaderOptions::new(),
            )?;
            let stored_item = stored_item_message.get_root::<protocol::stored_item::Reader>()?;

            debug_assert!(!stored_item.get_id()?.is_empty());
            // contents may be empty; only assert structural invariants
            // debug_assert!(!stored_item.get_contents()?.is_empty());
            debug_assert!(!stored_item.get_visibility_ts_index_key()?.is_empty());
            debug_assert_eq!(
                stored_item.get_id()?,
                AvailableKey::id_suffix_from_key_bytes(&main_key)
            );

            tracing::debug!(
                "got stored item: (id: {}, contents: <contents len: {}>)",
                Uuid::from_slice(stored_item.get_id()?).unwrap_or_default(),
                stored_item.get_contents()?.len()
            );

            // Build the polled item.
            let mut builder = message::Builder::new_default(); // TODO: reduce allocs
            let mut polled_item = builder.init_root::<protocol::polled_item::Builder>();
            polled_item.set_contents(stored_item.get_contents()?);
            polled_item.set_id(stored_item.get_id()?);
            let polled_item = builder.into_typed().into_reader();
            polled_items.push(polled_item);

            // Move the item to in progress and delete the index entry.
            let new_main_key = InProgressKey::from_id(stored_item.get_id()?);
            // First remove the visibility index so others won't see it.
            // Important: Although the transaction commits atomically, readers without a
            // snapshot may interleave reads (index then main). Deleting the index first
            // ensures concurrent readers don't see an index that points to a deleted main.
            // NOTE: i dont think this is true lmao and it's still broken in any case.
            // TODO: use snapshots in txns maybe that will help
            txn.delete(&idx_key)?;
            // Then move the value from available -> in_progress.
            txn.delete(&main_key)?;
            txn.put(new_main_key.as_ref(), &main_value)?;
        }

        // If no items were found, return a nil lease and empty polled items. TODO: is this to golangy (:
        if polled_items.is_empty() {
            return Ok((Uuid::nil().into_bytes(), Vec::new()));
        }

        // Build the lease entry.
        let lease_entry = build_lease_entry_message(lease_validity_secs, &polled_items)?;
        let mut lease_entry_bs = Vec::with_capacity(lease_entry.size_in_words() * 8); // TODO: avoid allocation
        serialize::write_message(&mut lease_entry_bs, &lease_entry)?;

        // Write the lease entry and its expiry index
        txn.put(lease_key.as_ref(), &lease_entry_bs)?;
        txn.put(lease_expiry_index_key.as_ref(), lease_key.as_ref())?;

        drop(snapshot);
        txn.commit()?;

        tracing::debug!(
            "handed out lease: {:?} with {} items: {:?}",
            Uuid::from_bytes(lease),
            polled_items.len(),
            polled_items
                .iter()
                .map(|i| Uuid::from_slice(i.get().unwrap().get_id().unwrap()).unwrap_or_default())
                .collect::<Vec<_>>()
        );

        Ok((lease, polled_items))
    }

    /// Remove an in-progress item if the provided lease currently owns it.
    /// Returns true if an item was removed, false if not found or lease mismatch.
    pub fn remove_in_progress_item(&self, id: &[u8], lease: &Lease) -> Result<bool> {
        // Build keys
        let in_progress_key = InProgressKey::from_id(id);
        let lease_key = LeaseKey::from_lease_bytes(lease);

        let txn = self.db.transaction();
        // Validate item exists in in_progress
        if txn.get_pinned_for_update(&in_progress_key, true)?.is_none() {
            return Ok(false);
        }

        // Validate lease exists
        let Some(lease_value) = txn.get_pinned_for_update(&lease_key, true)? else {
            tracing::info!("lease entry not found: {:?}", Uuid::from_bytes(*lease));
            return Ok(false);
        };

        // Parse lease entry and verify it contains the id.
        // TODO: make the keys inside sorted so we can binary search for the id.
        let lease_msg = serialize::read_message_from_flat_slice(
            &mut &lease_value[..],
            message::ReaderOptions::new(),
        )?;
        let lease_entry_reader = lease_msg.get_root::<protocol::lease_entry::Reader>()?;
        let ids = lease_entry_reader.get_ids()?;
        let Some((found_idx, _)) = ids
            .iter()
            .enumerate()
            .find(|(_, k)| k.as_ref().ok() == Some(&id))
        else {
            return Ok(false);
        };

        // Delete item from in_progress.
        txn.delete(in_progress_key.as_ref())?;

        // Rewrite the lease entry to exclude the id. If no items remain under this lease,
        // delete the lease entry instead.
        if ids.len() - 1 == 0 {
            txn.delete(lease_key.as_ref())?;
        } else {
            // Rebuild lease entry with remaining keys.
            // TODO: this could be done more efficiently by unifying the above search and this one.
            let mut msg = message::Builder::new_default(); // TODO: reduce allocs
            let builder = msg.init_root::<protocol::lease_entry::Builder>();
<<<<<<< HEAD
            // Collect remaining ids, sort them, then write back.
            let mut remaining: Vec<Vec<u8>> = Vec::with_capacity((keys.len() - 1) as usize);
            for (_, k) in keys.iter().enumerate().filter(|(i, _)| *i != found_idx) {
                remaining.push(k?.to_vec());
            }
            remaining.sort();
            let mut out_keys = builder.init_keys(remaining.len() as u32);
            for (i, id) in remaining.into_iter().enumerate() {
                out_keys.set(i as u32, &id);
=======
            let mut out_keys = builder.init_ids(ids.len() as u32 - 1);
            let mut new_idx = 0;
            #[allow(clippy::explicit_counter_loop)] // TODO: clean this up
            for (_, k) in ids.iter().enumerate().filter(|(i, _)| *i != found_idx) {
                let k = k?;
                out_keys.set(new_idx as u32, k);
                new_idx += 1;
>>>>>>> 52dc00b1
            }
            let mut buf = Vec::with_capacity(msg.size_in_words() * 8); // TODO: reduce allocs
            serialize::write_message(&mut buf, &msg)?;
            txn.put(lease_key.as_ref(), &buf)?;
        }
        drop(lease_value);

        txn.commit()?;

        Ok(true)
    }

    /// Sweep expired leases: for each expired lease, move any remaining
    /// in-progress items back to available and delete the lease and its index.
    /// Returns the number of expired leases processed.
    pub fn expire_due_leases(&self) -> Result<usize> {
        let now_secs: u64 = std::time::SystemTime::now()
            .duration_since(std::time::UNIX_EPOCH)?
            .as_secs();

        let mut processed = 0usize;

        let txn = self.db.transaction();
        let iter = txn.prefix_iterator(LeaseExpiryIndexKey::PREFIX);
        // Avoid deleting keys while iterating; collect expiry index keys to delete later.
        let mut expiry_index_keys_to_delete: Vec<Vec<u8>> = Vec::new();
        for kv in iter {
            let (idx_key, _) = kv?;

            debug_assert_eq!(
                &idx_key[..LeaseExpiryIndexKey::PREFIX.len()],
                LeaseExpiryIndexKey::PREFIX
            );

            let _idx_val = txn.get_pinned_for_update(&idx_key, true)?.ok_or_else(|| {
                Error::assertion_failed("visibility index entry not found after we scanned it. expiry should be the only one deleting leases (once expiry is single flighted... TODO)")
            })?;

            let (expiry_ts_secs, lease_bytes) = LeaseExpiryIndexKey::split_ts_and_lease(&idx_key)?;

            if expiry_ts_secs > now_secs {
                // Because keys are ordered by timestamp, we can stop scanning
                break;
            }

            let lease_key = LeaseKey::from_lease_bytes(lease_bytes);

            // Load the lease entry. If it's not found, we lost the race with another call and that's fine; move on.
            let Some(lease_value) = txn.get_pinned_for_update(lease_key.as_ref(), true)? else {
                tracing::debug!(
                    "lease entry not found after we scanned it. ignoring. lease: {:?}",
                    Uuid::from_slice(lease_bytes).unwrap_or_default()
                );
                continue;
            };

            // TODO: ensure extend doesnt create multiple index entries for the same lease.

            // Parse lease entry keys
            let lease_msg = serialize::read_message_from_flat_slice(
                &mut &lease_value[..],
                message::ReaderOptions::new(),
            )?;
            let lease_entry_reader = lease_msg.get_root::<protocol::lease_entry::Reader>()?;
            let keys = lease_entry_reader.get_ids()?;

            // Move each item back to available.
            for id in keys.iter() {
                let id = id?;
                let in_progress_key = InProgressKey::from_id(id);
                let Some(item_value) = txn.get_pinned_for_update(in_progress_key.as_ref(), true)?
                else {
                    // Item has already been removed or re-queued; skip.
                    continue;
                };

                // Write the item back to available, and add a visibility index entry.
                let avail_key = AvailableKey::from_id(id);
                // Overwrite the stored item's embedded visibility index key to the new one
                let stored_msg = serialize::read_message_from_flat_slice(
                    &mut &item_value[..],
                    message::ReaderOptions::new(),
                )?;
                let mut builder = capnp::message::Builder::new_default();
                {
                    let item_reader = stored_msg.get_root::<protocol::stored_item::Reader>()?;
                    let mut stored_item = builder.init_root::<protocol::stored_item::Builder>();
                    stored_item.set_contents(item_reader.get_contents()?);
                    stored_item.set_id(item_reader.get_id()?);
                    // set below after vis_idx_now computed
                }
                let vis_idx_now = VisibilityIndexKey::from_visible_ts_and_id(now_secs, id);
                {
                    let mut stored_item = builder.get_root::<protocol::stored_item::Builder>()?;
                    stored_item.set_visibility_ts_index_key(vis_idx_now.as_bytes());
                }
                let mut updated = Vec::with_capacity(builder.size_in_words() * 8);
                serialize::write_message(&mut updated, &builder)?;
                txn.put(avail_key.as_ref(), &updated)?;
                txn.put(vis_idx_now.as_ref(), avail_key.as_ref())?;
                txn.delete(in_progress_key.as_ref())?;
            }

            // Remove the lease entry immediately; defer deleting the expiry index key
            txn.delete(lease_key.as_ref())?;
            expiry_index_keys_to_delete.push(idx_key.to_vec());
            processed += 1;
        }
        // Now delete collected expiry index keys outside of the iterator loop
        for key in expiry_index_keys_to_delete {
            txn.delete(&key)?;
        }
        txn.commit()?;
        Ok(processed)
    }

    /// Extend an existing lease's validity by resetting its expiry to now + lease_validity_secs.
    /// Returns false if the lease does not exist.
    pub fn extend_lease(&self, lease: &Lease, lease_validity_secs: u64) -> Result<bool> {
        let txn = self.db.transaction();
        // Validate lease exists; if not, do nothing
        let lease_key = LeaseKey::from_lease_bytes(lease);
        if txn
            .get_pinned_for_update(lease_key.as_ref(), true)?
            .is_none()
        {
            return Ok(false);
        }

        // Compute and write the new expiry index key.
        let now = std::time::SystemTime::now();
        let expiry_ts_secs = (now + std::time::Duration::from_secs(lease_validity_secs))
            .duration_since(std::time::UNIX_EPOCH)?
            .as_secs();
        let new_idx_key = LeaseExpiryIndexKey::from_expiry_ts_and_lease(expiry_ts_secs, lease);
        txn.put(new_idx_key.as_ref(), lease_key.as_ref())?;

        // Find current expiry index entries for this lease and delete them after iteration
        // TODO: add this index entry to the lease entry so we can do a point lookup.
        let mut old_expiry_keys: Vec<Vec<u8>> = Vec::new();
        for kv in txn.prefix_iterator(LeaseExpiryIndexKey::PREFIX) {
            let (idx_key, _val) = kv?;
            let (_ts, lbytes) = LeaseExpiryIndexKey::split_ts_and_lease(&idx_key)?;
            if lbytes == lease && idx_key.as_ref() != new_idx_key.as_ref() {
                old_expiry_keys.push(idx_key.to_vec());
            }
        }
        for k in old_expiry_keys {
            txn.delete(&k)?;
        }

        // Update the lease entry's expiryTsSecs while preserving keys
        if let Some(lease_value) = txn.get_pinned_for_update(lease_key.as_ref(), true)? {
            let lease_msg = serialize::read_message_from_flat_slice(
                &mut &lease_value[..],
                message::ReaderOptions::new(),
            )?;
            let lease_reader = lease_msg.get_root::<protocol::lease_entry::Reader>()?;
            let keys = lease_reader.get_ids()?;

            // TODO: do this with set_root or some such / more efficiently.
            let mut out = message::Builder::new_default();
            let mut builder = out.init_root::<protocol::lease_entry::Builder>();
            builder.set_expiry_ts_secs(expiry_ts_secs);
            let mut out_keys = builder.reborrow().init_ids(keys.len());
            for i in 0..keys.len() {
                out_keys.set(i, keys.get(i)?);
            }
            let mut buf = Vec::with_capacity(out.size_in_words() * 8);
            serialize::write_message(&mut buf, &out)?;
            txn.put(lease_key.as_ref(), &buf)?;
        }
        txn.commit()?;
        Ok(true)
    }
}

/// uuidv7 bytes
type Lease = [u8; 16];

type PolledItemOwnedReader =
    TypedReader<capnp::message::Builder<message::HeapAllocator>, protocol::polled_item::Owned>;

fn build_lease_entry_message(
    lease_validity_secs: u64,
    polled_items: &[PolledItemOwnedReader],
) -> Result<capnp::message::Builder<message::HeapAllocator>> {
    // Build the lease entry. capnp lists aren't dynamically sized so we
    // need to know how many to init before we start writing (?).
    let mut lease_entry = message::Builder::new_default();
    let mut lease_entry_builder = lease_entry.init_root::<protocol::lease_entry::Builder>();
    lease_entry_builder.set_expiry_ts_secs(lease_validity_secs);
<<<<<<< HEAD
    // Collect ids into an owned vec for sorting to enable future binary searches.
    let mut ids: Vec<Vec<u8>> = Vec::with_capacity(polled_items.len());
    for typed_item in polled_items.iter() {
=======
    let mut lease_entry_keys = lease_entry_builder.init_ids(polled_items.len() as u32);
    for (i, typed_item) in polled_items.iter().enumerate() {
>>>>>>> 52dc00b1
        let item_reader: protocol::polled_item::Reader = typed_item.get()?;
        ids.push(item_reader.get_id()?.to_vec());
    }
    ids.sort();

    let mut lease_entry_keys = lease_entry_builder.init_keys(ids.len() as u32);
    for (i, id) in ids.into_iter().enumerate() {
        lease_entry_keys.set(i as u32, &id);
    }
    Ok(lease_entry)
}

// Retry wrapper that composes busy-retry behavior around a `Storage` instance.
pub struct RetriedStorage<S> {
    inner: std::sync::Arc<S>,
}

impl RetriedStorage<Storage> {
    pub fn new(inner: Storage) -> Self {
        Self {
            inner: std::sync::Arc::new(inner),
        }
    }

    pub fn into_inner(self) -> std::sync::Arc<Storage> {
        self.inner
    }
}

impl RetriedStorage<Storage> {
    pub async fn add_available_item_from_parts(
        &self,
        id: &[u8],
        contents: &[u8],
        visibility_timeout_secs: u64,
    ) -> Result<()> {
        let inner = std::sync::Arc::clone(&self.inner);

        type OwnedBuffers = (std::sync::Arc<[u8]>, std::sync::Arc<[u8]>);
        struct State {
            attempt: u32,
            owned: Option<OwnedBuffers>,
        }
        let state = std::sync::Arc::new(std::sync::Mutex::new(State {
            attempt: 0,
            owned: None,
        }));

        with_rocksdb_busy_retry_async("add_available_item_from_parts", || {
            let inner_ref = std::sync::Arc::clone(&inner);
            let state_ref = std::sync::Arc::clone(&state);
            async move {
                {
                    let mut guard = state_ref.lock().unwrap();
                    if guard.attempt > 0 && guard.owned.is_none() {
                        guard.owned = Some((
                            std::sync::Arc::<[u8]>::from(id.to_vec()),
                            std::sync::Arc::<[u8]>::from(contents.to_vec()),
                        ));
                    }
                }
                if let Some((id_arc, contents_arc)) = {
                    let guard = state_ref.lock().unwrap();
                    guard.owned.as_ref().cloned()
                } {
                    tokio::task::spawn_blocking(move || {
                        inner_ref.add_available_item_from_parts(
                            &id_arc,
                            &contents_arc,
                            visibility_timeout_secs,
                        )
                    })
                    .await
                    .map_err(Into::<Error>::into)??;
                    let mut guard = state_ref.lock().unwrap();
                    guard.attempt = guard.attempt.saturating_add(1);
                    Ok(())
                } else {
                    // First attempt: zero-copy direct or block_in_place depending on runtime
                    let res = match tokio::runtime::Handle::try_current() {
                        Ok(handle)
                            if handle.runtime_flavor()
                                == tokio::runtime::RuntimeFlavor::CurrentThread =>
                        {
                            inner_ref.add_available_item_from_parts(
                                id,
                                contents,
                                visibility_timeout_secs,
                            )
                        }
                        _ => tokio::task::block_in_place(move || {
                            inner_ref.add_available_item_from_parts(
                                id,
                                contents,
                                visibility_timeout_secs,
                            )
                        }),
                    };
                    // Increment attempt after finishing
                    let mut guard = state_ref.lock().unwrap();
                    guard.attempt = guard.attempt.saturating_add(1);
                    res.map(|_| ())
                }
            }
        })
        .await
    }

    pub async fn add_available_items_from_parts<'a, I>(&self, items: I) -> Result<()>
    where
        I: IntoIterator<Item = (&'a [u8], (&'a [u8], u64))>,
    {
        type BorrowedItem<'b> = (&'b [u8], (&'b [u8], u64));
        type OwnedItem = (std::sync::Arc<[u8]>, (std::sync::Arc<[u8]>, u64));

        let borrowed: Vec<BorrowedItem<'a>> = items.into_iter().collect();
        let inner = std::sync::Arc::clone(&self.inner);
        let borrowed_arc = std::sync::Arc::new(borrowed);

        struct State {
            attempt: u32,
            owned: Option<std::sync::Arc<Vec<OwnedItem>>>,
        }
        let state = std::sync::Arc::new(std::sync::Mutex::new(State {
            attempt: 0,
            owned: None,
        }));

        with_rocksdb_busy_retry_async("add_available_items_from_parts", || {
            let inner_ref = std::sync::Arc::clone(&inner);
            let state_ref = std::sync::Arc::clone(&state);
            let borrowed_ref = std::sync::Arc::clone(&borrowed_arc);
            async move {
                {
                    let mut guard = state_ref.lock().unwrap();
                    if guard.attempt > 0 && guard.owned.is_none() {
                        let owned_vec: Vec<OwnedItem> = borrowed_ref
                            .iter()
                            .map(|(id, (c, v))| {
                                (
                                    std::sync::Arc::<[u8]>::from(*id),
                                    (std::sync::Arc::<[u8]>::from(*c), *v),
                                )
                            })
                            .collect();
                        guard.owned = Some(std::sync::Arc::new(owned_vec));
                    }
                }

                if let Some(owned_ref) = { state_ref.lock().unwrap().owned.as_ref().cloned() } {
                    tokio::task::spawn_blocking(move || {
                        let iter = owned_ref
                            .iter()
                            .map(|(id, (c, v))| (id.as_ref(), (c.as_ref(), *v)));
                        inner_ref.add_available_items_from_parts(iter)
                    })
                    .await
                    .map_err(Into::<Error>::into)??;
                    let mut guard = state_ref.lock().unwrap();
                    guard.attempt = guard.attempt.saturating_add(1);
                    Ok(())
                } else {
                    let res = match tokio::runtime::Handle::try_current() {
                        Ok(handle)
                            if handle.runtime_flavor()
                                == tokio::runtime::RuntimeFlavor::CurrentThread =>
                        {
                            let iter = borrowed_ref.iter().map(|(id, (c, v))| ((*id), ((*c), *v)));
                            inner_ref.add_available_items_from_parts(iter)
                        }
                        _ => {
                            let borrowed_ref = std::sync::Arc::clone(&borrowed_ref);
                            tokio::task::block_in_place(move || {
                                let iter =
                                    borrowed_ref.iter().map(|(id, (c, v))| ((*id), ((*c), *v)));
                                inner_ref.add_available_items_from_parts(iter)
                            })
                        }
                    };
                    let mut guard = state_ref.lock().unwrap();
                    guard.attempt = guard.attempt.saturating_add(1);
                    res.map(|_| ())
                }
            }
        })
        .await
    }

    pub async fn peek_next_visibility_ts_secs(&self) -> Result<Option<u64>> {
        let inner = std::sync::Arc::clone(&self.inner);
        with_rocksdb_busy_retry_async("peek_next_visibility_ts_secs", || {
            let inner_ref = std::sync::Arc::clone(&inner);
            async move {
                let out =
                    tokio::task::spawn_blocking(move || inner_ref.peek_next_visibility_ts_secs())
                        .await
                        .map_err(Into::<Error>::into)??;
                Ok(out)
            }
        })
        .await
    }

    pub async fn get_next_available_entries(
        &self,
        n: usize,
    ) -> Result<(Lease, Vec<PolledItemOwnedReader>)> {
        let inner = std::sync::Arc::clone(&self.inner);
        with_rocksdb_busy_retry_async("get_next_available_entries", || {
            let inner_ref = std::sync::Arc::clone(&inner);
            async move {
                let out =
                    tokio::task::spawn_blocking(move || inner_ref.get_next_available_entries(n))
                        .await
                        .map_err(Into::<Error>::into)??;
                Ok(out)
            }
        })
        .await
    }

    pub async fn get_next_available_entries_with_lease(
        &self,
        n: usize,
        lease_validity_secs: u64,
    ) -> Result<(Lease, Vec<PolledItemOwnedReader>)> {
        let inner = std::sync::Arc::clone(&self.inner);
        with_rocksdb_busy_retry_async("get_next_available_entries_with_lease", || {
            let inner_ref = std::sync::Arc::clone(&inner);
            async move {
                let out = tokio::task::spawn_blocking(move || {
                    inner_ref.get_next_available_entries_with_lease(n, lease_validity_secs)
                })
                .await
                .map_err(Into::<Error>::into)??;
                Ok(out)
            }
        })
        .await
    }

    pub async fn remove_in_progress_item(&self, id: &[u8], lease: &Lease) -> Result<bool> {
        let lease_copy = *lease;
        let inner = std::sync::Arc::clone(&self.inner);

        struct State {
            attempt: u32,
            owned_id: Option<std::sync::Arc<[u8]>>,
        }
        let state = std::sync::Arc::new(std::sync::Mutex::new(State {
            attempt: 0,
            owned_id: None,
        }));

        with_rocksdb_busy_retry_async("remove_in_progress_item", || {
            let inner_ref = std::sync::Arc::clone(&inner);
            let state_ref = std::sync::Arc::clone(&state);
            async move {
                {
                    let mut guard = state_ref.lock().unwrap();
                    if guard.attempt > 0 && guard.owned_id.is_none() {
                        guard.owned_id = Some(std::sync::Arc::<[u8]>::from(id.to_vec()));
                    }
                }

                if let Some(id_arc) = { state_ref.lock().unwrap().owned_id.as_ref().cloned() } {
                    let out = tokio::task::spawn_blocking(move || {
                        inner_ref.remove_in_progress_item(&id_arc, &lease_copy)
                    })
                    .await
                    .map_err(Into::<Error>::into)??;
                    let mut guard = state_ref.lock().unwrap();
                    guard.attempt = guard.attempt.saturating_add(1);
                    Ok(out)
                } else {
                    let out = match tokio::runtime::Handle::try_current() {
                        Ok(handle)
                            if handle.runtime_flavor()
                                == tokio::runtime::RuntimeFlavor::CurrentThread =>
                        {
                            inner_ref.remove_in_progress_item(id, &lease_copy)
                        }
                        _ => tokio::task::block_in_place(move || {
                            inner_ref.remove_in_progress_item(id, &lease_copy)
                        }),
                    }?;
                    let mut guard = state_ref.lock().unwrap();
                    guard.attempt = guard.attempt.saturating_add(1);
                    Ok(out)
                }
            }
        })
        .await
    }

    pub async fn expire_due_leases(&self) -> Result<usize> {
        let inner = std::sync::Arc::clone(&self.inner);
        with_rocksdb_busy_retry_async("expire_due_leases", || {
            let inner_ref = std::sync::Arc::clone(&inner);
            async move {
                let out = tokio::task::spawn_blocking(move || inner_ref.expire_due_leases())
                    .await
                    .map_err(Into::<Error>::into)??;
                Ok(out)
            }
        })
        .await
    }

    pub async fn extend_lease(&self, lease: &Lease, lease_validity_secs: u64) -> Result<bool> {
        let lease = *lease;
        let inner = std::sync::Arc::clone(&self.inner);
        with_rocksdb_busy_retry_async("extend_lease", || {
            let inner_ref = std::sync::Arc::clone(&inner);
            async move {
                let out = tokio::task::spawn_blocking(move || {
                    inner_ref.extend_lease(&lease, lease_validity_secs)
                })
                .await
                .map_err(Into::<Error>::into)??;
                Ok(out)
            }
        })
        .await
    }
}

async fn with_rocksdb_busy_retry_async<T, Fut, F>(name: &str, mut f: F) -> Result<T>
where
    Fut: std::future::Future<Output = Result<T>>,
    F: FnMut() -> Fut,
{
    const MAX_RETRIES: u32 = 8;
    const BASE_DELAY_MS: u64 = 10;
    const MAX_DELAY_MS: u64 = 1000;

    let mut attempt: u32 = 0;
    loop {
        match f().await {
            Ok(val) => return Ok(val),
            Err(e) => {
                let is_busy = matches!(
                    e,
                    Error::Rocksdb { ref source, .. } if source.kind() == rocksdb::ErrorKind::Busy
                );
                if !is_busy {
                    return Err(e);
                }
                if attempt >= MAX_RETRIES {
                    tracing::warn!(operation = %name, attempts = attempt + 1, "RocksDB Busy: giving up after max retries");
                    return Err(e);
                }
                let exp = 1u64 << attempt.min(20);
                let ceiling = (BASE_DELAY_MS.saturating_mul(exp)).min(MAX_DELAY_MS);
                let jitter_ms = if ceiling == 0 {
                    0
                } else {
                    rand::thread_rng().gen_range(0..=ceiling)
                };
                tracing::debug!(operation = %name, attempt = attempt + 1, delay_ms = jitter_ms, "RocksDB Busy: backing off with jitter");
                tokio::time::sleep(std::time::Duration::from_millis(jitter_ms)).await;
                attempt = attempt.saturating_add(1);
            }
        }
    }
}

#[cfg(test)]
mod tests {
    use std::sync::Arc;

    use super::*;
    use crate::protocol;
    use capnp::message::{Builder, HeapAllocator};
    use uuid::Uuid;

    #[test]
    fn e2e_test() -> std::result::Result<(), Box<dyn std::error::Error>> {
        let _ = tracing_subscriber::fmt()
            .with_max_level(tracing::Level::INFO)
            .try_init();

        let storage = Storage::new(Path::new("/tmp/queueber_test_db")).unwrap();
        scopeguard::defer!(std::fs::remove_dir_all("/tmp/queueber_test_db").unwrap());

        let mut message = Builder::new_default();
        let item = make_item(&mut message);
        storage.add_available_item((b"42", item)).unwrap();
        let (lease, entries) = storage.get_next_available_entries(1)?;
        assert!(!lease.iter().all(|b| *b == 0));
        assert_eq!(entries.len(), 1);
        let si = entries[0].get()?;
        assert_eq!(si.get_id()?, b"42");
        assert_eq!(si.get_contents()?, b"hello");

        // check lease
        let lease_key = LeaseKey::from_lease_bytes(&lease);
        let lease_value = storage
            .db
            .get(lease_key.as_ref())?
            .ok_or("lease not found")?;
        let lease_entry = serialize::read_message_from_flat_slice(
            &mut &lease_value[..],
            message::ReaderOptions::new(),
        )?;
        let lease_entry = lease_entry.get_root::<protocol::lease_entry::Reader>()?;
        let ids = lease_entry.get_ids()?;
        assert_eq!(ids.len(), 1);
        assert_eq!(ids.get(0)?, b"42");

        Ok(())
    }

    #[test]
    fn poll_moves_multiple_items_and_updates_indexes()
    -> std::result::Result<(), Box<dyn std::error::Error>> {
        let _ = tracing_subscriber::fmt()
            .with_max_level(tracing::Level::INFO)
            .try_init();

        let db_path = "/tmp/queueber_test_db_multi";
        let storage = Storage::new(Path::new(db_path)).unwrap();
        scopeguard::defer!(std::fs::remove_dir_all(db_path).unwrap());

        // add two items
        let mut message = Builder::new_default();
        let item = make_item(&mut message);
        storage.add_available_item((b"id1", item)).unwrap();
        let mut message2 = Builder::new_default();
        let item2 = make_item(&mut message2);
        storage.add_available_item((b"id2", item2)).unwrap();

        // poll two items
        let (lease, entries) = storage.get_next_available_entries(2)?;
        assert!(!lease.iter().all(|b| *b == 0));
        assert_eq!(entries.len(), 2);

        // collect ids
        let mut polled_ids = entries
            .iter()
            .map(|e| e.get().and_then(|pi| Ok(pi.get_id()?.to_vec())))
            .collect::<std::result::Result<Vec<_>, capnp::Error>>()?;
        polled_ids.sort();
        assert_eq!(polled_ids, vec![b"id1".to_vec(), b"id2".to_vec()]);

        // Inspect in-progress entries and ensure indexes/available entries were removed
        for id in [&b"id1"[..], &b"id2"[..]] {
            let in_progress_key = InProgressKey::from_id(id);
            let value = storage
                .db
                .get(in_progress_key.as_ref())?
                .ok_or("in_progress value missing")?;

            // parse stored item to get original visibility index key
            let msg = serialize::read_message_from_flat_slice(
                &mut &value[..],
                message::ReaderOptions::new(),
            )?;
            let stored_item = msg.get_root::<protocol::stored_item::Reader>()?;

            // available entry must be gone
            let avail_key = AvailableKey::from_id(id);
            assert!(storage.db.get(avail_key.as_ref())?.is_none());

            // visibility index entry must be gone
            let idx_key = stored_item.get_visibility_ts_index_key()?;
            assert!(storage.db.get(idx_key)?.is_none());
        }

        // lease entry exists and has keys (at least the ones we set)
        let lease_key = LeaseKey::from_lease_bytes(&lease);
        let lease_value = storage
            .db
            .get(lease_key.as_ref())?
            .ok_or("lease not found")?;
        let lease_entry = serialize::read_message_from_flat_slice(
            &mut &lease_value[..],
            message::ReaderOptions::new(),
        )?;
        let lease_entry = lease_entry.get_root::<protocol::lease_entry::Reader>()?;
        let ids = lease_entry.get_ids()?;
        assert!(ids.len() >= 2);

        Ok(())
    }

    #[test]
    fn remove_item_with_correct_lease_updates_state()
    -> std::result::Result<(), Box<dyn std::error::Error>> {
        let _ = tracing_subscriber::fmt()
            .with_max_level(tracing::Level::INFO)
            .try_init();

        let db_path = "/tmp/queueber_test_db_remove_update";
        let storage = Storage::new(Path::new(db_path)).unwrap();
        scopeguard::defer!(std::fs::remove_dir_all(db_path).unwrap());

        // add two items
        let mut msg1 = Builder::new_default();
        let item1 = make_item(&mut msg1);
        storage.add_available_item((b"id1", item1)).unwrap();
        let mut msg2 = Builder::new_default();
        let item2 = make_item(&mut msg2);
        storage.add_available_item((b"id2", item2)).unwrap();

        // poll both
        let (lease, entries) = storage.get_next_available_entries(2)?;
        assert_eq!(entries.len(), 2);

        // remove id1 under the lease
        let removed = storage.remove_in_progress_item(b"id1", &lease)?;
        assert!(removed);

        // id1 gone from in_progress, id2 remains
        let inprog_id1 = InProgressKey::from_id(b"id1");
        assert!(storage.db.get(inprog_id1.as_ref())?.is_none());

        let inprog_id2 = InProgressKey::from_id(b"id2");
        assert!(storage.db.get(inprog_id2.as_ref())?.is_some());

        // lease entry should contain only id2
        let lease_key = LeaseKey::from_lease_bytes(&lease);
        let lease_value = storage.db.get(lease_key.as_ref())?.ok_or("lease missing")?;
        let lease_entry = serialize::read_message_from_flat_slice(
            &mut &lease_value[..],
            message::ReaderOptions::new(),
        )?;
        let lease_entry = lease_entry.get_root::<protocol::lease_entry::Reader>()?;
        let ids = lease_entry.get_ids()?;
        assert_eq!(ids.len(), 1);
        assert_eq!(ids.get(0)?, b"id2");

        Ok(())
    }

    #[test]
    fn remove_last_item_deletes_lease_entry() -> std::result::Result<(), Box<dyn std::error::Error>>
    {
        let _ = tracing_subscriber::fmt()
            .with_max_level(tracing::Level::INFO)
            .try_init();

        let db_path = "/tmp/queueber_test_db_remove_last";
        let storage = Storage::new(Path::new(db_path)).unwrap();
        scopeguard::defer!(std::fs::remove_dir_all(db_path).unwrap());

        // add one item and poll
        let mut msg = Builder::new_default();
        let item = make_item(&mut msg);
        storage.add_available_item((b"only", item)).unwrap();
        let (lease, entries) = storage.get_next_available_entries(1)?;
        assert_eq!(entries.len(), 1);

        // remove under lease
        assert!(storage.remove_in_progress_item(b"only", &lease)?);

        // in_progress entry gone
        let inprog = InProgressKey::from_id(b"only");
        assert!(storage.db.get(inprog.as_ref())?.is_none());

        // lease entry deleted
        let lease_key = LeaseKey::from_lease_bytes(&lease);
        assert!(storage.db.get(lease_key.as_ref())?.is_none());

        Ok(())
    }

    #[test]
    fn remove_with_wrong_lease_is_noop() -> std::result::Result<(), Box<dyn std::error::Error>> {
        let _ = tracing_subscriber::fmt()
            .with_max_level(tracing::Level::INFO)
            .try_init();

        let db_path = "/tmp/queueber_test_db_remove_wrong_lease";
        let storage = Storage::new(Path::new(db_path)).unwrap();
        scopeguard::defer!(std::fs::remove_dir_all(db_path).unwrap());

        // add one item and poll
        let mut msg = Builder::new_default();
        let item = make_item(&mut msg);
        storage.add_available_item((b"only", item)).unwrap();
        let (lease, entries) = storage.get_next_available_entries(1)?;
        assert_eq!(entries.len(), 1);

        // attempt removal with a different lease (non-existent)
        let wrong_lease: [u8; 16] = Uuid::now_v7().into_bytes();
        assert_ne!(lease, wrong_lease);
        let removed = storage.remove_in_progress_item(b"only", &wrong_lease)?;
        assert!(!removed);

        // in_progress still exists
        let inprog = InProgressKey::from_id(b"only");
        assert!(storage.db.get(inprog.as_ref())?.is_some());

        // original lease entry still exists and contains the id
        let lease_key = LeaseKey::from_lease_bytes(&lease);
        let lease_value = storage.db.get(lease_key.as_ref())?.ok_or("lease missing")?;
        let lease_entry = serialize::read_message_from_flat_slice(
            &mut &lease_value[..],
            message::ReaderOptions::new(),
        )?;
        let lease_entry = lease_entry.get_root::<protocol::lease_entry::Reader>()?;
        let ids = lease_entry.get_ids()?;
        assert_eq!(ids.len(), 1);
        assert_eq!(ids.get(0)?, b"only");

        Ok(())
    }

    #[test]
    fn extend_existing_lease_updates_expiry_index() -> Result<()> {
        let _ = tracing_subscriber::fmt()
            .with_max_level(tracing::Level::INFO)
            .try_init();

        let db_path = "/tmp/queueber_test_db_extend";
        let storage = Storage::new(Path::new(db_path)).unwrap();
        scopeguard::defer!(std::fs::remove_dir_all(db_path).unwrap());

        // Add and poll to create a lease with 1s expiry
        storage.add_available_item_from_parts(Uuid::now_v7().as_bytes(), b"p", 0)?;
        let (lease, items) = storage.get_next_available_entries_with_lease(1, 1)?;
        assert_eq!(items.len(), 1);

        // Extend the lease by 3s; should return true
        let ok = storage.extend_lease(&lease, 3)?;
        assert!(ok);

        // Sleep slightly over 1s and ensure lease hasn't expired yet
        std::thread::sleep(std::time::Duration::from_millis(1200));
        let n = storage.expire_due_leases()?;
        assert_eq!(n, 0, "lease should not expire after extend");

        Ok(())
    }

    #[test]
    fn extend_unknown_lease_returns_false() -> Result<()> {
        let _ = tracing_subscriber::fmt()
            .with_max_level(tracing::Level::INFO)
            .try_init();

        let db_path = "/tmp/queueber_test_db_extend_unknown";
        let storage = Storage::new(Path::new(db_path)).unwrap();
        scopeguard::defer!(std::fs::remove_dir_all(db_path).unwrap());

        let lease: [u8; 16] = uuid::Uuid::now_v7().into_bytes();
        let ok = storage.extend_lease(&lease, 1)?;
        assert!(!ok);
        Ok(())
    }

    fn make_item<'i>(message: &'i mut Builder<HeapAllocator>) -> protocol::item::Reader<'i> {
        make_item_with_visibility(message, 0)
    }

    fn make_item_with_visibility<'i>(
        message: &'i mut Builder<HeapAllocator>,
        visibility_secs: u64,
    ) -> protocol::item::Reader<'i> {
        let mut item = message.init_root::<protocol::item::Builder>();
        item.set_contents(b"hello");
        item.set_visibility_timeout_secs(visibility_secs);
        item.into_reader()
    }

    #[test]
    fn poll_does_not_return_future_items() -> std::result::Result<(), Box<dyn std::error::Error>> {
        let _ = tracing_subscriber::fmt()
            .with_max_level(tracing::Level::INFO)
            .try_init();

        let db_path = "/tmp/queueber_test_db_future_visibility";
        let storage = Storage::new(Path::new(db_path)).unwrap();
        scopeguard::defer!(std::fs::remove_dir_all(db_path).unwrap());

        // add one item with future visibility (e.g., 60 seconds)
        let mut msg = Builder::new_default();
        let item = make_item_with_visibility(&mut msg, 60);
        let id = b"future";
        storage.add_available_item((id, item)).unwrap();

        // Poll should return no items yet
        let (_lease, entries) = storage.get_next_available_entries(1)?;
        assert_eq!(entries.len(), 0);

        // The item should still be in available, not in in_progress, and its index should remain
        let avail_key = AvailableKey::from_id(id);
        assert!(storage.db.get(avail_key.as_ref())?.is_some());

        let inprog_key = InProgressKey::from_id(id);
        assert!(storage.db.get(inprog_key.as_ref())?.is_none());

        // Read stored item to get its visibility index key and ensure it still exists
        let value = storage
            .db
            .get(avail_key.as_ref())?
            .ok_or("missing available value")?;
        let msg = serialize::read_message_from_flat_slice(
            &mut &value[..],
            message::ReaderOptions::new(),
        )?;
        let stored_item = msg.get_root::<protocol::stored_item::Reader>()?;
        let idx_key = stored_item.get_visibility_ts_index_key()?;
        assert!(storage.db.get(idx_key)?.is_some());

        Ok(())
    }

    #[test]
    fn concurrent_adds_and_poll_integration() -> Result<()> {
        let _ = tracing_subscriber::fmt()
            .with_max_level(tracing::Level::INFO)
            .with_env_filter("concurrency=debug")
            .try_init();

        let tmp = tempfile::tempdir().expect("tempdir");
        let storage = Arc::new(Storage::new(tmp.path()).expect("storage"));

        let writers = 4;
        let per_writer = 16;
        let mut handles = Vec::new();
        for w in 0..writers {
            tracing::debug!("starting writer {w}");
            let st = Arc::clone(&storage);
            handles.push(std::thread::spawn(move || -> Result<()> {
                for i in 0..per_writer {
                    let id = format!("w{w}-i{i}");
                    st.add_available_item_from_parts(id.as_bytes(), b"payload", 0)?;
                    tracing::debug!("writer {w} added item {id}");
                }
                Ok(())
            }));
        }
        tracing::debug!("waiting for writers to finish");
        for h in handles {
            h.join().expect("thread join").expect("writer result");
        }

        tracing::debug!("getting next available entries");
        let total = (writers * per_writer) as usize;
        let (_lease, items) = storage.get_next_available_entries(total)?;
        assert_eq!(items.len(), total);

        Ok(())
    }

    #[test]
    fn expired_leases_requeue_immediately() -> Result<()> {
        let _ = tracing_subscriber::fmt()
            .with_max_level(tracing::Level::INFO)
            .try_init();

        let tmp = tempfile::tempdir().expect("tempdir");
        let storage = Storage::new(tmp.path()).expect("storage");

        storage.add_available_item_from_parts(b"e1", b"p", 0)?;
        let (_lease, items) = storage.get_next_available_entries_with_lease(1, 1)?;
        assert_eq!(items.len(), 1);

        std::thread::sleep(std::time::Duration::from_millis(1100));
        let n = storage.expire_due_leases()?;
        assert!(n >= 1);

        let (_lease2, items2) = storage.get_next_available_entries(1)?;
        assert_eq!(items2.len(), 1);
        Ok(())
    }

    #[test]
    fn concurrent_polls_do_not_get_overlapping_messages() -> Result<()> {
        let _ = tracing_subscriber::fmt()
            .with_thread_ids(true)
            .with_max_level(tracing::Level::INFO)
            .with_env_filter(std::env::var("RUST_LOG").unwrap_or_default())
            .try_init();

        let tmp = tempfile::tempdir().expect("tempdir");
        let retried = Arc::new(RetriedStorage::new(
            Storage::new(tmp.path()).expect("storage"),
        ));

        // Add 10 items that are immediately visible
        for _ in 0..10 {
            let id = Uuid::now_v7().as_bytes().to_vec();
            let rt = tokio::runtime::Builder::new_current_thread()
                .enable_all()
                .build()
                .unwrap();
            rt.block_on(async {
                retried
                    .add_available_item_from_parts(&id, b"payload", 0)
                    .await
            })?;
        }

        // Spawn 3 concurrent polls, each trying to get 4 items
        let mut handles = Vec::new();
        let results = Arc::new(std::sync::Mutex::new(Vec::new()));

        for poller_id in 0..3 {
            let st = Arc::clone(&retried);
            let results = Arc::clone(&results);
            handles.push(std::thread::spawn(move || -> Result<()> {
                let rt = tokio::runtime::Builder::new_current_thread()
                    .enable_all()
                    .build()
                    .unwrap();
                let (_lease, items) =
                    rt.block_on(async { st.get_next_available_entries(4).await })?;
                let mut item_ids = Vec::new();
                for item in items {
                    let item_reader = item.get()?;
                    item_ids.push(item_reader.get_id()?.to_vec());
                }

                let mut results = results.lock().unwrap();
                results.push((poller_id, item_ids));
                Ok(())
            }));
        }

        // Wait for all polls to complete
        for h in handles {
            h.join().expect("thread join").expect("poller result");
        }

        // Check that no item appears in multiple polls
        let results = results.lock().unwrap();
        let mut all_item_ids = Vec::new();
        for (poller_id, item_ids) in results.iter() {
            println!(
                "Poller {} got items: {:?}",
                poller_id,
                item_ids
                    .iter()
                    .map(|id| String::from_utf8_lossy(id))
                    .collect::<Vec<_>>()
            );
            all_item_ids.extend(item_ids.clone());
        }

        // Check for duplicates
        let mut sorted_ids = all_item_ids.clone();
        sorted_ids.sort();
        sorted_ids.dedup();

        if sorted_ids.len() != all_item_ids.len() {
            panic!(
                "Found duplicate items across concurrent polls! Total items: {}, Unique items: {}",
                all_item_ids.len(),
                sorted_ids.len()
            );
        }

        // Verify we got exactly 10 items total (some polls might get fewer than 4 if others got them first)
        assert_eq!(
            all_item_ids.len(),
            10,
            "Expected exactly 10 items total across all polls"
        );

        Ok(())
    }

    #[test]
    fn expire_due_leases_ignores_orphaned_index_entries() -> Result<()> {
        let _ = tracing_subscriber::fmt()
            .with_max_level(tracing::Level::INFO)
            .try_init();

        let tmp = tempfile::tempdir().expect("tempdir");
        let storage = Storage::new(tmp.path()).expect("storage");

        // Create an orphaned expiry index entry in the past that points to a non-existent lease
        let lease = Uuid::now_v7().into_bytes();
        let past_secs = (std::time::SystemTime::now() - std::time::Duration::from_secs(2))
            .duration_since(std::time::UNIX_EPOCH)?
            .as_secs();
        let idx_key = LeaseExpiryIndexKey::from_expiry_ts_and_lease(past_secs, &lease);
        let lease_key = LeaseKey::from_lease_bytes(&lease);

        storage.db.put(idx_key.as_ref(), lease_key.as_ref())?;

        // Should not error and should process zero leases
        let processed = storage.expire_due_leases()?;
        assert_eq!(processed, 0);

        Ok(())
    }

    #[test]
    fn poll_reads_main_with_snapshot_even_if_deleted_after_lock() -> Result<()> {
        let _ = tracing_subscriber::fmt()
            .with_max_level(tracing::Level::INFO)
            .try_init();

        let tmp = tempfile::tempdir().expect("tempdir");
        let storage = Storage::new(tmp.path()).expect("storage");

        // Add one immediately visible item
        let id = b"snaptest";
        storage.add_available_item_from_parts(id, b"payload", 0)?;

        // Begin a transaction with a snapshot
        let mut txn_opts = rocksdb::OptimisticTransactionOptions::default();
        txn_opts.set_snapshot(true);
        let txn = storage
            .db
            .transaction_opt(&rocksdb::WriteOptions::default(), &txn_opts);

        // Iterate visibility index and capture the first entry
        let mut viz_iter = txn.prefix_iterator(VisibilityIndexKey::PREFIX);
        let (idx_key, main_key) = viz_iter
            .next()
            .expect("expected at least one visibility index entry")?;

        // Lock the visibility index entry so we simulate the poller owning it
        let locked = txn.get_pinned_for_update(&idx_key, true)?;
        assert!(locked.is_some(), "failed to lock visibility index entry");

        // Delete the main key outside the transaction after we've taken the snapshot
        let main_key_vec = main_key.as_ref().to_vec();
        storage.db.delete(&main_key_vec)?;

        // Read using the transaction's snapshot; this should still see the value
        let mut ropts = rocksdb::ReadOptions::default();
        ropts.set_snapshot(&txn.snapshot());
        let got = txn.get_pinned_for_update_opt(&main_key_vec, true, &ropts)?;
        assert!(
            got.is_some(),
            "snapshot read should see the main value even if concurrently deleted"
        );

        Ok(())
    }

    #[test]
    fn lease_entry_keys_are_sorted_after_poll()
    -> std::result::Result<(), Box<dyn std::error::Error>> {
        let _ = tracing_subscriber::fmt()
            .with_max_level(tracing::Level::INFO)
            .try_init();

        let db_path = "/tmp/queueber_test_db_sorted_keys";
        let storage = Storage::new(Path::new(db_path)).unwrap();
        scopeguard::defer!(std::fs::remove_dir_all(db_path).unwrap());

        // add items with out-of-order ids
        for id in [b"c", b"a", b"b"] {
            let mut msg = Builder::new_default();
            let item = make_item(&mut msg);
            storage.add_available_item((id.as_slice(), item))?;
        }

        // poll three items into one lease
        let (lease, entries) = storage.get_next_available_entries(3)?;
        assert_eq!(entries.len(), 3);

        // read lease entry directly
        let lease_key = LeaseKey::from_lease_bytes(&lease);
        let lease_value = storage
            .db
            .get(lease_key.as_ref())?
            .ok_or("lease not found")?;
        let lease_entry = serialize::read_message_from_flat_slice(
            &mut &lease_value[..],
            message::ReaderOptions::new(),
        )?;
        let lease_entry = lease_entry.get_root::<protocol::lease_entry::Reader>()?;
        let keys = lease_entry.get_keys()?;
        assert_eq!(keys.len(), 3);
        let k0 = keys.get(0)?;
        let k1 = keys.get(1)?;
        let k2 = keys.get(2)?;
        assert!(k0 <= k1 && k1 <= k2, "lease keys not sorted");

        Ok(())
    }
}<|MERGE_RESOLUTION|>--- conflicted
+++ resolved
@@ -335,25 +335,13 @@
             // TODO: this could be done more efficiently by unifying the above search and this one.
             let mut msg = message::Builder::new_default(); // TODO: reduce allocs
             let builder = msg.init_root::<protocol::lease_entry::Builder>();
-<<<<<<< HEAD
-            // Collect remaining ids, sort them, then write back.
-            let mut remaining: Vec<Vec<u8>> = Vec::with_capacity((keys.len() - 1) as usize);
-            for (_, k) in keys.iter().enumerate().filter(|(i, _)| *i != found_idx) {
-                remaining.push(k?.to_vec());
-            }
-            remaining.sort();
-            let mut out_keys = builder.init_keys(remaining.len() as u32);
-            for (i, id) in remaining.into_iter().enumerate() {
-                out_keys.set(i as u32, &id);
-=======
-            let mut out_keys = builder.init_ids(ids.len() as u32 - 1);
+            let mut out_ids = builder.init_ids(ids.len() as u32 - 1);
             let mut new_idx = 0;
             #[allow(clippy::explicit_counter_loop)] // TODO: clean this up
             for (_, k) in ids.iter().enumerate().filter(|(i, _)| *i != found_idx) {
                 let k = k?;
-                out_keys.set(new_idx as u32, k);
+                out_ids.set(new_idx as u32, k);
                 new_idx += 1;
->>>>>>> 52dc00b1
             }
             let mut buf = Vec::with_capacity(msg.size_in_words() * 8); // TODO: reduce allocs
             serialize::write_message(&mut buf, &msg)?;
@@ -546,22 +534,17 @@
     let mut lease_entry = message::Builder::new_default();
     let mut lease_entry_builder = lease_entry.init_root::<protocol::lease_entry::Builder>();
     lease_entry_builder.set_expiry_ts_secs(lease_validity_secs);
-<<<<<<< HEAD
     // Collect ids into an owned vec for sorting to enable future binary searches.
     let mut ids: Vec<Vec<u8>> = Vec::with_capacity(polled_items.len());
     for typed_item in polled_items.iter() {
-=======
-    let mut lease_entry_keys = lease_entry_builder.init_ids(polled_items.len() as u32);
-    for (i, typed_item) in polled_items.iter().enumerate() {
->>>>>>> 52dc00b1
         let item_reader: protocol::polled_item::Reader = typed_item.get()?;
         ids.push(item_reader.get_id()?.to_vec());
     }
     ids.sort();
 
-    let mut lease_entry_keys = lease_entry_builder.init_keys(ids.len() as u32);
+    let mut out_ids = lease_entry_builder.init_ids(ids.len() as u32);
     for (i, id) in ids.into_iter().enumerate() {
-        lease_entry_keys.set(i as u32, &id);
+        out_ids.set(i as u32, &id);
     }
     Ok(lease_entry)
 }
@@ -1524,7 +1507,7 @@
             message::ReaderOptions::new(),
         )?;
         let lease_entry = lease_entry.get_root::<protocol::lease_entry::Reader>()?;
-        let keys = lease_entry.get_keys()?;
+        let keys = lease_entry.get_ids()?;
         assert_eq!(keys.len(), 3);
         let k0 = keys.get(0)?;
         let k1 = keys.get(1)?;
