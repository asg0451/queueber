use capnp::message::{self, TypedReader};
use capnp::serialize;
use rocksdb::{
    Direction, IteratorMode, OptimisticTransactionDB, OptimisticTransactionOptions, Options,
    ReadOptions, SliceTransform, WriteBatchWithTransaction, WriteOptions,
};
use std::path::Path;
use uuid::Uuid;

use crate::dbkeys::{
    AvailableKey, InProgressKey, LeaseExpiryIndexKey, LeaseKey, VisibilityIndexKey,
};
use crate::errors::{Error, Result};
use crate::protocol;
use rand::Rng;

pub struct Storage {
    db: OptimisticTransactionDB,
}

impl Storage {
    pub fn new(path: &Path) -> Result<Self> {
        let mut opts = Options::default();
        // Optimize for prefix scans used by `prefix_iterator` across all key namespaces.
        // Extract the namespace prefix up to and including the first '/'.
        // Examples:
        //  - b"visibility_index/123/abc" -> b"visibility_index/"
        //  - b"available/42" -> b"available/"
        //  - b"leases/<uuid>" -> b"leases/"
        // If a key contains no '/', return the full key.
        let ns_prefix = SliceTransform::create(
            "ns_prefix",
            |key: &[u8]| match key.iter().position(|b| *b == b'/') {
                Some(idx) => &key[..=idx],
                None => key,
            },
            Some(|_key: &[u8]| true),
        );
        opts.set_prefix_extractor(ns_prefix);
        opts.create_if_missing(true);
        let db = OptimisticTransactionDB::open(&opts, path)?;
        Ok(Self { db })
    }

    // id+item -> store stored_item and visibility index entry
    pub fn add_available_item<'i>(
        &self,
        (id, item): (&'i [u8], protocol::item::Reader<'i>),
    ) -> Result<()> {
        self.add_available_item_from_parts(
            id,
            item.get_contents()?,
            item.get_visibility_timeout_secs(),
        )
    }

    pub fn add_available_items<'i>(
        &self,
        items: impl Iterator<Item = (&'i [u8], protocol::item::Reader<'i>)>,
    ) -> Result<()> {
        // Delegate to the single-item owned-part API to avoid code duplication.
        for (id, item) in items {
            self.add_available_item_from_parts(
                id,
                item.get_contents()?,
                item.get_visibility_timeout_secs(),
            )?;
        }
        Ok(())
    }

    // Convenience helpers for feeding from owned parts when capnp Readers are not Send.
    pub fn add_available_item_from_parts(
        &self,
        id: &[u8],
        contents: &[u8],
        visibility_timeout_secs: u64,
    ) -> Result<()> {
<<<<<<< HEAD
        // Build keys and contents
        let main_key = AvailableKey::from_id(id);
        let now = std::time::SystemTime::now();
        let visible_ts_secs = (now + std::time::Duration::from_secs(visibility_timeout_secs))
            .duration_since(std::time::UNIX_EPOCH)?
            .as_secs();
        let visibility_index_key = VisibilityIndexKey::from_visible_ts_and_id(visible_ts_secs, id);

        let mut simsg = message::Builder::new_default();
        let mut stored_item = simsg.init_root::<protocol::stored_item::Builder>();
        stored_item.set_contents(contents);
        stored_item.set_id(id);
        stored_item.set_visibility_ts_index_key(visibility_index_key.as_bytes());

        let mut buf = Vec::with_capacity(simsg.size_in_words() * 8);
        serialize::write_message(&mut buf, &simsg)?;

        // Atomically insert the item and visibility index entry
        let mut batch = WriteBatchWithTransaction::<true>::default();
        batch.put(main_key.as_ref(), &buf);
        batch.put(visibility_index_key.as_ref(), main_key.as_ref());
        self.db.write(batch)?;

        tracing::debug!(
            "inserted item (from parts): ({}: <contents len: {}>), (viz/{}: avail/{})",
            Uuid::from_slice(id).unwrap_or_default(),
            contents.len(),
            Uuid::from_slice(
                VisibilityIndexKey::split_ts_and_id(visibility_index_key.as_ref())
                    .unwrap()
                    .1
            )
            .unwrap_or_default(),
            Uuid::from_slice(AvailableKey::id_suffix_from_key_bytes(main_key.as_ref()))
                .unwrap_or_default()
        );

        Ok(())
=======
        let iter = std::iter::once((id, (contents, visibility_timeout_secs)));
        self.add_available_items_from_parts(iter)
>>>>>>> bf46437e
    }

    pub fn add_available_items_from_parts<'a, I>(&self, items: I) -> Result<()>
    where
        I: IntoIterator<Item = (&'a [u8], (&'a [u8], u64))>,
    {
        let mut batch = WriteBatchWithTransaction::<true>::default();
        for (id, (contents, visibility_timeout_secs)) in items.into_iter() {
            let main_key = AvailableKey::from_id(id);
            let now = std::time::SystemTime::now();
            let visible_ts_secs = (now + std::time::Duration::from_secs(visibility_timeout_secs))
                .duration_since(std::time::UNIX_EPOCH)?
                .as_secs();
            let visibility_index_key =
                VisibilityIndexKey::from_visible_ts_and_id(visible_ts_secs, id);

            let mut simsg = message::Builder::new_default();
            let mut stored_item = simsg.init_root::<protocol::stored_item::Builder>();
            stored_item.set_contents(contents);
            stored_item.set_id(id);
            stored_item.set_visibility_ts_index_key(visibility_index_key.as_bytes());
            let mut stored_contents = Vec::with_capacity(simsg.size_in_words() * 8);
            serialize::write_message(&mut stored_contents, &simsg)?;

            batch.put(main_key.as_ref(), &stored_contents);
            batch.put(visibility_index_key.as_ref(), main_key.as_ref());

            tracing::debug!(
                "inserted item (from parts): ({}: <contents len: {}>), (viz/{}: avail/{})",
                Uuid::from_slice(id).unwrap_or_default(),
                contents.len(),
                Uuid::from_slice(
                    VisibilityIndexKey::split_ts_and_id(visibility_index_key.as_ref())
                        .unwrap()
                        .1
                )
                .unwrap_or_default(),
                Uuid::from_slice(AvailableKey::id_suffix_from_key_bytes(main_key.as_ref()))
                    .unwrap_or_default()
            );
        }
        self.db.write(batch)?;
        Ok(())
    }

    /// Return the next visibility timestamp (secs since epoch) among items in the
    /// visibility index, if any. This is determined by reading the first key in
    /// the `visibility_index/` namespace which is ordered by big-endian timestamp.
    pub fn peek_next_visibility_ts_secs(&self) -> Result<Option<u64>> {
        let mut iter = self.db.prefix_iterator(VisibilityIndexKey::PREFIX);
        if let Some(kv) = iter.next() {
            let (idx_key, _) = kv?;
            Ok(Some(VisibilityIndexKey::parse_visible_ts_secs(&idx_key)?))
        } else {
            Ok(None)
        }
    }

    // used in tests only
    pub fn get_next_available_entries(
        &self,
        n: usize,
    ) -> Result<(Lease, Vec<PolledItemOwnedReader>)> {
        // default lease validity of 30 seconds for callers that don't provide it
        self.get_next_available_entries_with_lease(n, 30)
    }

    pub fn get_next_available_entries_with_lease(
        &self,
        n: usize,
        lease_validity_secs: u64,
    ) -> Result<(Lease, Vec<PolledItemOwnedReader>)> {
        // Create a lease and its expiry index entry
        let now = std::time::SystemTime::now();
        let now_secs: u64 = now.duration_since(std::time::UNIX_EPOCH)?.as_secs();
        let lease = Uuid::now_v7().into_bytes();
        let lease_key = LeaseKey::from_lease_bytes(&lease);
        let expiry_ts_secs = (now + std::time::Duration::from_secs(lease_validity_secs))
            .duration_since(std::time::UNIX_EPOCH)?
            .as_secs();
        let lease_expiry_index_key =
            LeaseExpiryIndexKey::from_expiry_ts_and_lease(expiry_ts_secs, &lease);

        // Find the next n items that are available and visible.
        // Use a transaction for consistency and bind to a snapshot.
        let mut txn_opts = OptimisticTransactionOptions::default();
        txn_opts.set_snapshot(true);
        let txn = self.db.transaction_opt(&WriteOptions::default(), &txn_opts);
        // Create read options bound to the txn snapshot for both iterator and gets
        let snapshot = txn.snapshot();
        let mut ro_iter = ReadOptions::default();
        ro_iter.set_snapshot(&snapshot);
        ro_iter.set_prefix_same_as_start(true);
        let mut ro_get = ReadOptions::default();
        ro_get.set_snapshot(&snapshot);
        // Prefix-bounded forward iterator from the prefix start using the snapshot-bound ReadOptions
        let mode = IteratorMode::From(VisibilityIndexKey::PREFIX, Direction::Forward);
        let viz_iter = txn.iterator_opt(mode, ro_iter);

        let mut polled_items = Vec::with_capacity(n);

        for kv in viz_iter {
            if polled_items.len() >= n {
                break;
            }

            let (idx_key, main_key) = kv?;

            let visible_at_secs = VisibilityIndexKey::parse_visible_ts_secs(&idx_key)?;
            if visible_at_secs > now_secs {
                // Because keys are ordered by timestamp, we can stop scanning.
                break;
            }

            tracing::debug!(
                "got visibility index entry: (viz/{}: avail/{})",
                Uuid::from_slice(VisibilityIndexKey::split_ts_and_id(&idx_key).unwrap().1)
                    .unwrap_or_default(),
                Uuid::from_slice(AvailableKey::id_suffix_from_key_bytes(&main_key))
                    .unwrap_or_default()
            );

            // Attempt to lock the index entry so we know it's ours.
            if txn
                .get_pinned_for_update_opt(&idx_key, true, &ro_get)?
                .is_none()
            {
                // We lost the race on this one, try another.
                continue;
            }

            // Fetch and decode the item.
            let main_value = txn
                .get_pinned_for_update_opt(&main_key, true, &ro_get)?
                .ok_or_else(|| {
                    Error::assertion_failed(&format!("main key not found: {:?}", main_key.as_ref()))
                })?;
            let stored_item_message = serialize::read_message_from_flat_slice(
                &mut &main_value[..],
                message::ReaderOptions::new(),
            )?;
            let stored_item = stored_item_message.get_root::<protocol::stored_item::Reader>()?;

            debug_assert!(!stored_item.get_id()?.is_empty());
            // contents may be empty; only assert structural invariants
            // debug_assert!(!stored_item.get_contents()?.is_empty());
            debug_assert!(!stored_item.get_visibility_ts_index_key()?.is_empty());
            debug_assert_eq!(
                stored_item.get_id()?,
                AvailableKey::id_suffix_from_key_bytes(&main_key)
            );

            tracing::debug!(
                "got stored item: (id: {}, contents: <contents len: {}>)",
                Uuid::from_slice(stored_item.get_id()?).unwrap_or_default(),
                stored_item.get_contents()?.len()
            );

            // Build the polled item.
            let mut builder = message::Builder::new_default(); // TODO: reduce allocs
            let mut polled_item = builder.init_root::<protocol::polled_item::Builder>();
            polled_item.set_contents(stored_item.get_contents()?);
            polled_item.set_id(stored_item.get_id()?);
            let polled_item = builder.into_typed().into_reader();
            polled_items.push(polled_item);

            // Move the item to in progress and delete the index entry.
            let new_main_key = InProgressKey::from_id(stored_item.get_id()?);
            // First remove the visibility index so others won't see it.
            // Important: Although the transaction commits atomically, readers without a
            // snapshot may interleave reads (index then main). Deleting the index first
            // ensures concurrent readers don't see an index that points to a deleted main.
            // NOTE: i dont think this is true lmao and it's still broken in any case.
            // TODO: use snapshots in txns maybe that will help
            txn.delete(&idx_key)?;
            // Then move the value from available -> in_progress.
            txn.delete(&main_key)?;
            txn.put(new_main_key.as_ref(), &main_value)?;
        }

        // If no items were found, return a nil lease and empty polled items. TODO: is this to golangy (:
        if polled_items.is_empty() {
            return Ok((Uuid::nil().into_bytes(), Vec::new()));
        }

        // Build the lease entry.
        let lease_entry = build_lease_entry_message(lease_validity_secs, &polled_items)?;
        let mut lease_buf = Vec::with_capacity(lease_entry.size_in_words() * 8);
        serialize::write_message(&mut lease_buf, &lease_entry)?;
        // Write the lease entry and its expiry index
        txn.put(lease_key.as_ref(), &lease_buf)?;
        txn.put(lease_expiry_index_key.as_ref(), lease_key.as_ref())?;

        drop(snapshot);
        txn.commit()?;

        tracing::debug!(
            "handed out lease: {:?} with {} items: {:?}",
            Uuid::from_bytes(lease),
            polled_items.len(),
            polled_items
                .iter()
                .map(|i| Uuid::from_slice(i.get().unwrap().get_id().unwrap()).unwrap_or_default())
                .collect::<Vec<_>>()
        );

        Ok((lease, polled_items))
    }

    /// Remove an in-progress item if the provided lease currently owns it.
    /// Returns true if an item was removed, false if not found or lease mismatch.
    pub fn remove_in_progress_item(&self, id: &[u8], lease: &Lease) -> Result<bool> {
        // Build keys
        let in_progress_key = InProgressKey::from_id(id);
        let lease_key = LeaseKey::from_lease_bytes(lease);

        let txn = self.db.transaction();
        // Validate item exists in in_progress
        if txn.get_pinned_for_update(&in_progress_key, true)?.is_none() {
            return Ok(false);
        }

        // Validate lease exists
        let Some(lease_value) = txn.get_pinned_for_update(&lease_key, true)? else {
            tracing::info!("lease entry not found: {:?}", Uuid::from_bytes(*lease));
            return Ok(false);
        };

        // Parse lease entry and verify it contains the id.
        // TODO: make the keys inside sorted so we can binary search for the id.
        let lease_msg = serialize::read_message_from_flat_slice(
            &mut &lease_value[..],
            message::ReaderOptions::new(),
        )?;
        let lease_entry_reader = lease_msg.get_root::<protocol::lease_entry::Reader>()?;
        let keys = lease_entry_reader.get_keys()?;
        let Some((found_idx, _)) = keys
            .iter()
            .enumerate()
            .find(|(_, k)| k.as_ref().ok() == Some(&id))
        else {
            return Ok(false);
        };

        // Delete item from in_progress.
        txn.delete(in_progress_key.as_ref())?;

        // Rewrite the lease entry to exclude the id. If no items remain under this lease,
        // delete the lease entry instead.
        if keys.len() - 1 == 0 {
            txn.delete(lease_key.as_ref())?;
        } else {
            // Rebuild lease entry with remaining keys.
            // TODO: this could be done more efficiently by unifying the above search and this one.
            let mut msg = message::Builder::new_default(); // TODO: reduce allocs
            let builder = msg.init_root::<protocol::lease_entry::Builder>();
            let mut out_keys = builder.init_keys(keys.len() as u32 - 1);
            let mut new_idx = 0;
            #[allow(clippy::explicit_counter_loop)] // TODO: clean this up
            for (_, k) in keys.iter().enumerate().filter(|(i, _)| *i != found_idx) {
                let k = k?;
                out_keys.set(new_idx as u32, k);
                new_idx += 1;
            }
            let mut buf = Vec::with_capacity(msg.size_in_words() * 8);
            serialize::write_message(&mut buf, &msg)?;
            txn.put(lease_key.as_ref(), &buf)?;
        }
        drop(lease_value);

        txn.commit()?;

        Ok(true)
    }

    /// Sweep expired leases: for each expired lease, move any remaining
    /// in-progress items back to available and delete the lease and its index.
    /// Returns the number of expired leases processed.
    pub fn expire_due_leases(&self) -> Result<usize> {
        let now_secs: u64 = std::time::SystemTime::now()
            .duration_since(std::time::UNIX_EPOCH)?
            .as_secs();

        let mut processed = 0usize;

        let txn = self.db.transaction();
        let iter = txn.prefix_iterator(LeaseExpiryIndexKey::PREFIX);
        // Avoid deleting keys while iterating; collect expiry index keys to delete later.
        let mut expiry_index_keys_to_delete: Vec<Vec<u8>> = Vec::new();
        for kv in iter {
            let (idx_key, _lease_key_bytes_val) = kv?;

            debug_assert_eq!(
                &idx_key[..LeaseExpiryIndexKey::PREFIX.len()],
                LeaseExpiryIndexKey::PREFIX
            );

            let _idx_val = txn.get_pinned_for_update(&idx_key, true)?.ok_or_else(|| {
                Error::assertion_failed("visibility index entry not found after we scanned it. expiry should be the only one deleting leases (once expiry is single flighted... TODO)")
            })?;

            let (expiry_ts_secs, lease_bytes) = LeaseExpiryIndexKey::split_ts_and_lease(&idx_key)?;

            if expiry_ts_secs > now_secs {
                // Because keys are ordered by timestamp, we can stop scanning
                break;
            }

            let lease_key = LeaseKey::from_lease_bytes(lease_bytes);

            // Load the lease entry. If it's not found, we lost the race with another call and that's fine; move on.
            let Some(lease_value) = txn.get_pinned_for_update(lease_key.as_ref(), true)? else {
                tracing::debug!(
                    "lease entry not found after we scanned it. ignoring. lease: {:?}",
                    Uuid::from_slice(lease_bytes).unwrap_or_default()
                );
                continue;
            };

            // TODO: ensure extend doesnt create multiple index entries for the same lease.

            // Parse lease entry keys
            let lease_msg = serialize::read_message_from_flat_slice(
                &mut &lease_value[..],
                message::ReaderOptions::new(),
            )?;
            let lease_entry_reader = lease_msg.get_root::<protocol::lease_entry::Reader>()?;
            let keys = lease_entry_reader.get_keys()?; // TODO: rename to ids

            // Move each item back to available.
            for id in keys.iter() {
                let id = id?;
                let in_progress_key = InProgressKey::from_id(id);
                let Some(item_value) = txn.get_pinned_for_update(in_progress_key.as_ref(), true)?
                else {
                    // Item has already been removed or re-queued; skip.
                    continue;
                };

                // Write the item back to available, and add a visibility index entry.
                let avail_key = AvailableKey::from_id(id);
                // Overwrite the stored item's embedded visibility index key to the new one
                let stored_msg = serialize::read_message_from_flat_slice(
                    &mut &item_value[..],
                    message::ReaderOptions::new(),
                )?;
                let mut builder = capnp::message::Builder::new_default();
                {
                    let item_reader = stored_msg.get_root::<protocol::stored_item::Reader>()?;
                    let mut stored_item = builder.init_root::<protocol::stored_item::Builder>();
                    stored_item.set_contents(item_reader.get_contents()?);
                    stored_item.set_id(item_reader.get_id()?);
                    // set below after vis_idx_now computed
                }
                let vis_idx_now = VisibilityIndexKey::from_visible_ts_and_id(now_secs, id);
                {
                    let mut stored_item = builder.get_root::<protocol::stored_item::Builder>()?;
                    stored_item.set_visibility_ts_index_key(vis_idx_now.as_bytes());
                }
                let mut updated = Vec::with_capacity(builder.size_in_words() * 8);
                serialize::write_message(&mut updated, &builder)?;
                txn.put(avail_key.as_ref(), &updated)?;
                txn.put(vis_idx_now.as_ref(), avail_key.as_ref())?;
                txn.delete(in_progress_key.as_ref())?;
            }

            // Remove the lease entry immediately; defer deleting the expiry index key
            txn.delete(lease_key.as_ref())?;
            expiry_index_keys_to_delete.push(idx_key.to_vec());
            processed += 1;
        }
        // Now delete collected expiry index keys outside of the iterator loop
        for key in expiry_index_keys_to_delete {
            txn.delete(&key)?;
        }
        txn.commit()?;
        Ok(processed)
    }

    /// Extend an existing lease's validity by resetting its expiry to now + lease_validity_secs.
    /// Returns false if the lease does not exist.
    pub fn extend_lease(&self, lease: &Lease, lease_validity_secs: u64) -> Result<bool> {
        let txn = self.db.transaction();
        // Validate lease exists; if not, do nothing
        let lease_key = LeaseKey::from_lease_bytes(lease);
        if txn
            .get_pinned_for_update(lease_key.as_ref(), true)?
            .is_none()
        {
            return Ok(false);
        }

        // Compute and write the new expiry index key.
        let now = std::time::SystemTime::now();
        let expiry_ts_secs = (now + std::time::Duration::from_secs(lease_validity_secs))
            .duration_since(std::time::UNIX_EPOCH)?
            .as_secs();
        let new_idx_key = LeaseExpiryIndexKey::from_expiry_ts_and_lease(expiry_ts_secs, lease);
        txn.put(new_idx_key.as_ref(), lease_key.as_ref())?;

        // Find current expiry index entries for this lease and delete them after iteration
        // TODO: add this index entry to the lease entry so we can do a point lookup.
        let mut old_expiry_keys: Vec<Vec<u8>> = Vec::new();
        for kv in txn.prefix_iterator(LeaseExpiryIndexKey::PREFIX) {
            let (idx_key, _val) = kv?;
            let (_ts, lbytes) = LeaseExpiryIndexKey::split_ts_and_lease(&idx_key)?;
            if lbytes == lease && idx_key.as_ref() != new_idx_key.as_ref() {
                old_expiry_keys.push(idx_key.to_vec());
            }
        }
        for k in old_expiry_keys {
            txn.delete(&k)?;
        }

        // Update the lease entry's expiryTsSecs while preserving keys
        if let Some(lease_value) = txn.get_pinned_for_update(lease_key.as_ref(), true)? {
            let lease_msg = serialize::read_message_from_flat_slice(
                &mut &lease_value[..],
                message::ReaderOptions::new(),
            )?;
            let lease_reader = lease_msg.get_root::<protocol::lease_entry::Reader>()?;
            let keys = lease_reader.get_keys()?;

            // TODO: do this with set_root or some such / more efficiently.
            let mut out = message::Builder::new_default();
            let mut builder = out.init_root::<protocol::lease_entry::Builder>();
            builder.set_expiry_ts_secs(expiry_ts_secs);
            let mut out_keys = builder.reborrow().init_keys(keys.len());
            for i in 0..keys.len() {
                out_keys.set(i, keys.get(i)?);
            }
            let mut buf = Vec::with_capacity(out.size_in_words() * 8);
            serialize::write_message(&mut buf, &out)?;
            txn.put(lease_key.as_ref(), &buf)?;
        }
        txn.commit()?;
        Ok(true)
    }
}

/// uuidv7 bytes
type Lease = [u8; 16];

type PolledItemOwnedReader =
    TypedReader<capnp::message::Builder<message::HeapAllocator>, protocol::polled_item::Owned>;

fn build_lease_entry_message(
    lease_validity_secs: u64,
    polled_items: &[PolledItemOwnedReader],
) -> Result<capnp::message::Builder<message::HeapAllocator>> {
    // Build the lease entry. capnp lists aren't dynamically sized so we
    // need to know how many to init before we start writing (?).
    let mut lease_entry = message::Builder::new_default();
    let mut lease_entry_builder = lease_entry.init_root::<protocol::lease_entry::Builder>();
    lease_entry_builder.set_expiry_ts_secs(lease_validity_secs);
    let mut lease_entry_keys = lease_entry_builder.init_keys(polled_items.len() as u32);
    for (i, typed_item) in polled_items.iter().enumerate() {
        let item_reader: protocol::polled_item::Reader = typed_item.get()?;
        lease_entry_keys.set(i as u32, item_reader.get_id()?);
    }
    Ok(lease_entry)
}

// Retry wrapper that composes busy-retry behavior around a `Storage` instance.
pub struct RetriedStorage<S> {
    inner: std::sync::Arc<S>,
}

impl RetriedStorage<Storage> {
    pub fn new(inner: Storage) -> Self {
        Self {
            inner: std::sync::Arc::new(inner),
        }
    }

    pub fn into_inner(self) -> std::sync::Arc<Storage> {
        self.inner
    }
}

impl RetriedStorage<Storage> {
    pub async fn add_available_item_from_parts(
        &self,
        id: &[u8],
        contents: &[u8],
        visibility_timeout_secs: u64,
    ) -> Result<()> {
        let inner = std::sync::Arc::clone(&self.inner);

        type OwnedBuffers = (std::sync::Arc<[u8]>, std::sync::Arc<[u8]>);
        struct State {
            attempt: u32,
            owned: Option<OwnedBuffers>,
        }
        let state = std::sync::Arc::new(std::sync::Mutex::new(State {
            attempt: 0,
            owned: None,
        }));

        with_rocksdb_busy_retry_async("add_available_item_from_parts", || {
            let inner_ref = std::sync::Arc::clone(&inner);
            let state_ref = std::sync::Arc::clone(&state);
            async move {
                {
                    let mut guard = state_ref.lock().unwrap();
                    if guard.attempt > 0 && guard.owned.is_none() {
                        guard.owned = Some((
                            std::sync::Arc::<[u8]>::from(id.to_vec()),
                            std::sync::Arc::<[u8]>::from(contents.to_vec()),
                        ));
                    }
                }
                if let Some((id_arc, contents_arc)) = {
                    let guard = state_ref.lock().unwrap();
                    guard.owned.as_ref().cloned()
                } {
                    tokio::task::spawn_blocking(move || {
                        inner_ref.add_available_item_from_parts(
                            &id_arc,
                            &contents_arc,
                            visibility_timeout_secs,
                        )
                    })
                    .await
                    .map_err(Into::<Error>::into)??;
                    let mut guard = state_ref.lock().unwrap();
                    guard.attempt = guard.attempt.saturating_add(1);
                    Ok(())
                } else {
                    // First attempt: zero-copy direct or block_in_place depending on runtime
                    let res = match tokio::runtime::Handle::try_current() {
                        Ok(handle)
                            if handle.runtime_flavor()
                                == tokio::runtime::RuntimeFlavor::CurrentThread =>
                        {
                            inner_ref.add_available_item_from_parts(
                                id,
                                contents,
                                visibility_timeout_secs,
                            )
                        }
                        _ => tokio::task::block_in_place(move || {
                            inner_ref.add_available_item_from_parts(
                                id,
                                contents,
                                visibility_timeout_secs,
                            )
                        }),
                    };
                    // Increment attempt after finishing
                    let mut guard = state_ref.lock().unwrap();
                    guard.attempt = guard.attempt.saturating_add(1);
                    res.map(|_| ())
                }
            }
        })
        .await
    }

    pub async fn add_available_items_from_parts<'a, I>(&self, items: I) -> Result<()>
    where
        I: IntoIterator<Item = (&'a [u8], (&'a [u8], u64))>,
    {
        type BorrowedItem<'b> = (&'b [u8], (&'b [u8], u64));
        type OwnedItem = (std::sync::Arc<[u8]>, (std::sync::Arc<[u8]>, u64));

        let borrowed: Vec<BorrowedItem<'a>> = items.into_iter().collect();
        let inner = std::sync::Arc::clone(&self.inner);
        let borrowed_arc = std::sync::Arc::new(borrowed);

        struct State {
            attempt: u32,
            owned: Option<std::sync::Arc<Vec<OwnedItem>>>,
        }
        let state = std::sync::Arc::new(std::sync::Mutex::new(State {
            attempt: 0,
            owned: None,
        }));

        with_rocksdb_busy_retry_async("add_available_items_from_parts", || {
            let inner_ref = std::sync::Arc::clone(&inner);
            let state_ref = std::sync::Arc::clone(&state);
            let borrowed_ref = std::sync::Arc::clone(&borrowed_arc);
            async move {
                {
                    let mut guard = state_ref.lock().unwrap();
                    if guard.attempt > 0 && guard.owned.is_none() {
                        let owned_vec: Vec<OwnedItem> = borrowed_ref
                            .iter()
                            .map(|(id, (c, v))| {
                                (
                                    std::sync::Arc::<[u8]>::from(*id),
                                    (std::sync::Arc::<[u8]>::from(*c), *v),
                                )
                            })
                            .collect();
                        guard.owned = Some(std::sync::Arc::new(owned_vec));
                    }
                }

                if let Some(owned_ref) = { state_ref.lock().unwrap().owned.as_ref().cloned() } {
                    tokio::task::spawn_blocking(move || {
                        let iter = owned_ref
                            .iter()
                            .map(|(id, (c, v))| (id.as_ref(), (c.as_ref(), *v)));
                        inner_ref.add_available_items_from_parts(iter)
                    })
                    .await
                    .map_err(Into::<Error>::into)??;
                    let mut guard = state_ref.lock().unwrap();
                    guard.attempt = guard.attempt.saturating_add(1);
                    Ok(())
                } else {
                    let res = match tokio::runtime::Handle::try_current() {
                        Ok(handle)
                            if handle.runtime_flavor()
                                == tokio::runtime::RuntimeFlavor::CurrentThread =>
                        {
                            let iter = borrowed_ref.iter().map(|(id, (c, v))| ((*id), ((*c), *v)));
                            inner_ref.add_available_items_from_parts(iter)
                        }
                        _ => {
                            let borrowed_ref = std::sync::Arc::clone(&borrowed_ref);
                            tokio::task::block_in_place(move || {
                                let iter =
                                    borrowed_ref.iter().map(|(id, (c, v))| ((*id), ((*c), *v)));
                                inner_ref.add_available_items_from_parts(iter)
                            })
                        }
                    };
                    let mut guard = state_ref.lock().unwrap();
                    guard.attempt = guard.attempt.saturating_add(1);
                    res.map(|_| ())
                }
            }
        })
        .await
    }

    pub async fn peek_next_visibility_ts_secs(&self) -> Result<Option<u64>> {
        let inner = std::sync::Arc::clone(&self.inner);
        with_rocksdb_busy_retry_async("peek_next_visibility_ts_secs", || {
            let inner_ref = std::sync::Arc::clone(&inner);
            async move {
                let out =
                    tokio::task::spawn_blocking(move || inner_ref.peek_next_visibility_ts_secs())
                        .await
                        .map_err(Into::<Error>::into)??;
                Ok(out)
            }
        })
        .await
    }

    pub async fn get_next_available_entries(
        &self,
        n: usize,
    ) -> Result<(Lease, Vec<PolledItemOwnedReader>)> {
        let inner = std::sync::Arc::clone(&self.inner);
        with_rocksdb_busy_retry_async("get_next_available_entries", || {
            let inner_ref = std::sync::Arc::clone(&inner);
            async move {
                let out =
                    tokio::task::spawn_blocking(move || inner_ref.get_next_available_entries(n))
                        .await
                        .map_err(Into::<Error>::into)??;
                Ok(out)
            }
        })
        .await
    }

    pub async fn get_next_available_entries_with_lease(
        &self,
        n: usize,
        lease_validity_secs: u64,
    ) -> Result<(Lease, Vec<PolledItemOwnedReader>)> {
        let inner = std::sync::Arc::clone(&self.inner);
        with_rocksdb_busy_retry_async("get_next_available_entries_with_lease", || {
            let inner_ref = std::sync::Arc::clone(&inner);
            async move {
                let out = tokio::task::spawn_blocking(move || {
                    inner_ref.get_next_available_entries_with_lease(n, lease_validity_secs)
                })
                .await
                .map_err(Into::<Error>::into)??;
                Ok(out)
            }
        })
        .await
    }

    pub async fn remove_in_progress_item(&self, id: &[u8], lease: &Lease) -> Result<bool> {
        let lease_copy = *lease;
        let inner = std::sync::Arc::clone(&self.inner);

        struct State {
            attempt: u32,
            owned_id: Option<std::sync::Arc<[u8]>>,
        }
        let state = std::sync::Arc::new(std::sync::Mutex::new(State {
            attempt: 0,
            owned_id: None,
        }));

        with_rocksdb_busy_retry_async("remove_in_progress_item", || {
            let inner_ref = std::sync::Arc::clone(&inner);
            let state_ref = std::sync::Arc::clone(&state);
            async move {
                {
                    let mut guard = state_ref.lock().unwrap();
                    if guard.attempt > 0 && guard.owned_id.is_none() {
                        guard.owned_id = Some(std::sync::Arc::<[u8]>::from(id.to_vec()));
                    }
                }

                if let Some(id_arc) = { state_ref.lock().unwrap().owned_id.as_ref().cloned() } {
                    let out = tokio::task::spawn_blocking(move || {
                        inner_ref.remove_in_progress_item(&id_arc, &lease_copy)
                    })
                    .await
                    .map_err(Into::<Error>::into)??;
                    let mut guard = state_ref.lock().unwrap();
                    guard.attempt = guard.attempt.saturating_add(1);
                    Ok(out)
                } else {
                    let out = match tokio::runtime::Handle::try_current() {
                        Ok(handle)
                            if handle.runtime_flavor()
                                == tokio::runtime::RuntimeFlavor::CurrentThread =>
                        {
                            inner_ref.remove_in_progress_item(id, &lease_copy)
                        }
                        _ => tokio::task::block_in_place(move || {
                            inner_ref.remove_in_progress_item(id, &lease_copy)
                        }),
                    }?;
                    let mut guard = state_ref.lock().unwrap();
                    guard.attempt = guard.attempt.saturating_add(1);
                    Ok(out)
                }
            }
        })
        .await
    }

    pub async fn expire_due_leases(&self) -> Result<usize> {
        let inner = std::sync::Arc::clone(&self.inner);
        with_rocksdb_busy_retry_async("expire_due_leases", || {
            let inner_ref = std::sync::Arc::clone(&inner);
            async move {
                let out = tokio::task::spawn_blocking(move || inner_ref.expire_due_leases())
                    .await
                    .map_err(Into::<Error>::into)??;
                Ok(out)
            }
        })
        .await
    }

    pub async fn extend_lease(&self, lease: &Lease, lease_validity_secs: u64) -> Result<bool> {
        let lease = *lease;
        let inner = std::sync::Arc::clone(&self.inner);
        with_rocksdb_busy_retry_async("extend_lease", || {
            let inner_ref = std::sync::Arc::clone(&inner);
            async move {
                let out = tokio::task::spawn_blocking(move || {
                    inner_ref.extend_lease(&lease, lease_validity_secs)
                })
                .await
                .map_err(Into::<Error>::into)??;
                Ok(out)
            }
        })
        .await
    }
}

async fn with_rocksdb_busy_retry_async<T, Fut, F>(name: &str, mut f: F) -> Result<T>
where
    Fut: std::future::Future<Output = Result<T>>,
    F: FnMut() -> Fut,
{
    const MAX_RETRIES: u32 = 8;
    const BASE_DELAY_MS: u64 = 10;
    const MAX_DELAY_MS: u64 = 1000;

    let mut attempt: u32 = 0;
    loop {
        match f().await {
            Ok(val) => return Ok(val),
            Err(e) => {
                let is_busy = matches!(
                    e,
                    Error::Rocksdb { ref source, .. } if source.kind() == rocksdb::ErrorKind::Busy
                );
                if !is_busy {
                    return Err(e);
                }
                if attempt >= MAX_RETRIES {
                    tracing::warn!(operation = %name, attempts = attempt + 1, "RocksDB Busy: giving up after max retries");
                    return Err(e);
                }
                let exp = 1u64 << attempt.min(20);
                let ceiling = (BASE_DELAY_MS.saturating_mul(exp)).min(MAX_DELAY_MS);
                let jitter_ms = if ceiling == 0 {
                    0
                } else {
                    rand::thread_rng().gen_range(0..=ceiling)
                };
                tracing::debug!(operation = %name, attempt = attempt + 1, delay_ms = jitter_ms, "RocksDB Busy: backing off with jitter");
                tokio::time::sleep(std::time::Duration::from_millis(jitter_ms)).await;
                attempt = attempt.saturating_add(1);
            }
        }
    }
}

#[cfg(test)]
mod tests {
    use std::sync::Arc;

    use super::*;
    use crate::protocol;
    use capnp::message::{Builder, HeapAllocator};
    use uuid::Uuid;

    #[test]
    fn e2e_test() -> std::result::Result<(), Box<dyn std::error::Error>> {
        let _ = tracing_subscriber::fmt()
            .with_max_level(tracing::Level::INFO)
            .try_init();

        let storage = Storage::new(Path::new("/tmp/queueber_test_db")).unwrap();
        scopeguard::defer!(std::fs::remove_dir_all("/tmp/queueber_test_db").unwrap());

        let mut message = Builder::new_default();
        let item = make_item(&mut message);
        storage.add_available_item((b"42", item)).unwrap();
        let (lease, entries) = storage.get_next_available_entries(1)?;
        assert!(!lease.iter().all(|b| *b == 0));
        assert_eq!(entries.len(), 1);
        let si = entries[0].get()?;
        assert_eq!(si.get_id()?, b"42");
        assert_eq!(si.get_contents()?, b"hello");

        // check lease
        let lease_key = LeaseKey::from_lease_bytes(&lease);
        let lease_value = storage
            .db
            .get(lease_key.as_ref())?
            .ok_or("lease not found")?;
        let lease_entry = serialize::read_message_from_flat_slice(
            &mut &lease_value[..],
            message::ReaderOptions::new(),
        )?;
        let lease_entry = lease_entry.get_root::<protocol::lease_entry::Reader>()?;
        let keys = lease_entry.get_keys()?;
        assert_eq!(keys.len(), 1);
        assert_eq!(keys.get(0)?, b"42");

        Ok(())
    }

    #[test]
    fn poll_moves_multiple_items_and_updates_indexes()
    -> std::result::Result<(), Box<dyn std::error::Error>> {
        let _ = tracing_subscriber::fmt()
            .with_max_level(tracing::Level::INFO)
            .try_init();

        let db_path = "/tmp/queueber_test_db_multi";
        let storage = Storage::new(Path::new(db_path)).unwrap();
        scopeguard::defer!(std::fs::remove_dir_all(db_path).unwrap());

        // add two items
        let mut message = Builder::new_default();
        let item = make_item(&mut message);
        storage.add_available_item((b"id1", item)).unwrap();
        let mut message2 = Builder::new_default();
        let item2 = make_item(&mut message2);
        storage.add_available_item((b"id2", item2)).unwrap();

        // poll two items
        let (lease, entries) = storage.get_next_available_entries(2)?;
        assert!(!lease.iter().all(|b| *b == 0));
        assert_eq!(entries.len(), 2);

        // collect ids
        let mut polled_ids = entries
            .iter()
            .map(|e| e.get().and_then(|pi| Ok(pi.get_id()?.to_vec())))
            .collect::<std::result::Result<Vec<_>, capnp::Error>>()?;
        polled_ids.sort();
        assert_eq!(polled_ids, vec![b"id1".to_vec(), b"id2".to_vec()]);

        // Inspect in-progress entries and ensure indexes/available entries were removed
        for id in [&b"id1"[..], &b"id2"[..]] {
            let in_progress_key = InProgressKey::from_id(id);
            let value = storage
                .db
                .get(in_progress_key.as_ref())?
                .ok_or("in_progress value missing")?;

            // parse stored item to get original visibility index key
            let msg = serialize::read_message_from_flat_slice(
                &mut &value[..],
                message::ReaderOptions::new(),
            )?;
            let stored_item = msg.get_root::<protocol::stored_item::Reader>()?;

            // available entry must be gone
            let avail_key = AvailableKey::from_id(id);
            assert!(storage.db.get(avail_key.as_ref())?.is_none());

            // visibility index entry must be gone
            let idx_key = stored_item.get_visibility_ts_index_key()?;
            assert!(storage.db.get(idx_key)?.is_none());
        }

        // lease entry exists and has keys (at least the ones we set)
        let lease_key = LeaseKey::from_lease_bytes(&lease);
        let lease_value = storage
            .db
            .get(lease_key.as_ref())?
            .ok_or("lease not found")?;
        let lease_entry = serialize::read_message_from_flat_slice(
            &mut &lease_value[..],
            message::ReaderOptions::new(),
        )?;
        let lease_entry = lease_entry.get_root::<protocol::lease_entry::Reader>()?;
        let keys = lease_entry.get_keys()?;
        assert!(keys.len() >= 2);

        Ok(())
    }

    #[test]
    fn remove_item_with_correct_lease_updates_state()
    -> std::result::Result<(), Box<dyn std::error::Error>> {
        let _ = tracing_subscriber::fmt()
            .with_max_level(tracing::Level::INFO)
            .try_init();

        let db_path = "/tmp/queueber_test_db_remove_update";
        let storage = Storage::new(Path::new(db_path)).unwrap();
        scopeguard::defer!(std::fs::remove_dir_all(db_path).unwrap());

        // add two items
        let mut msg1 = Builder::new_default();
        let item1 = make_item(&mut msg1);
        storage.add_available_item((b"id1", item1)).unwrap();
        let mut msg2 = Builder::new_default();
        let item2 = make_item(&mut msg2);
        storage.add_available_item((b"id2", item2)).unwrap();

        // poll both
        let (lease, entries) = storage.get_next_available_entries(2)?;
        assert_eq!(entries.len(), 2);

        // remove id1 under the lease
        let removed = storage.remove_in_progress_item(b"id1", &lease)?;
        assert!(removed);

        // id1 gone from in_progress, id2 remains
        let inprog_id1 = InProgressKey::from_id(b"id1");
        assert!(storage.db.get(inprog_id1.as_ref())?.is_none());

        let inprog_id2 = InProgressKey::from_id(b"id2");
        assert!(storage.db.get(inprog_id2.as_ref())?.is_some());

        // lease entry should contain only id2
        let lease_key = LeaseKey::from_lease_bytes(&lease);
        let lease_value = storage.db.get(lease_key.as_ref())?.ok_or("lease missing")?;
        let lease_entry = serialize::read_message_from_flat_slice(
            &mut &lease_value[..],
            message::ReaderOptions::new(),
        )?;
        let lease_entry = lease_entry.get_root::<protocol::lease_entry::Reader>()?;
        let keys = lease_entry.get_keys()?;
        assert_eq!(keys.len(), 1);
        assert_eq!(keys.get(0)?, b"id2");

        Ok(())
    }

    #[test]
    fn remove_last_item_deletes_lease_entry() -> std::result::Result<(), Box<dyn std::error::Error>>
    {
        let _ = tracing_subscriber::fmt()
            .with_max_level(tracing::Level::INFO)
            .try_init();

        let db_path = "/tmp/queueber_test_db_remove_last";
        let storage = Storage::new(Path::new(db_path)).unwrap();
        scopeguard::defer!(std::fs::remove_dir_all(db_path).unwrap());

        // add one item and poll
        let mut msg = Builder::new_default();
        let item = make_item(&mut msg);
        storage.add_available_item((b"only", item)).unwrap();
        let (lease, entries) = storage.get_next_available_entries(1)?;
        assert_eq!(entries.len(), 1);

        // remove under lease
        assert!(storage.remove_in_progress_item(b"only", &lease)?);

        // in_progress entry gone
        let inprog = InProgressKey::from_id(b"only");
        assert!(storage.db.get(inprog.as_ref())?.is_none());

        // lease entry deleted
        let lease_key = LeaseKey::from_lease_bytes(&lease);
        assert!(storage.db.get(lease_key.as_ref())?.is_none());

        Ok(())
    }

    #[test]
    fn remove_with_wrong_lease_is_noop() -> std::result::Result<(), Box<dyn std::error::Error>> {
        let _ = tracing_subscriber::fmt()
            .with_max_level(tracing::Level::INFO)
            .try_init();

        let db_path = "/tmp/queueber_test_db_remove_wrong_lease";
        let storage = Storage::new(Path::new(db_path)).unwrap();
        scopeguard::defer!(std::fs::remove_dir_all(db_path).unwrap());

        // add one item and poll
        let mut msg = Builder::new_default();
        let item = make_item(&mut msg);
        storage.add_available_item((b"only", item)).unwrap();
        let (lease, entries) = storage.get_next_available_entries(1)?;
        assert_eq!(entries.len(), 1);

        // attempt removal with a different lease (non-existent)
        let wrong_lease: [u8; 16] = Uuid::now_v7().into_bytes();
        assert_ne!(lease, wrong_lease);
        let removed = storage.remove_in_progress_item(b"only", &wrong_lease)?;
        assert!(!removed);

        // in_progress still exists
        let inprog = InProgressKey::from_id(b"only");
        assert!(storage.db.get(inprog.as_ref())?.is_some());

        // original lease entry still exists and contains the id
        let lease_key = LeaseKey::from_lease_bytes(&lease);
        let lease_value = storage.db.get(lease_key.as_ref())?.ok_or("lease missing")?;
        let lease_entry = serialize::read_message_from_flat_slice(
            &mut &lease_value[..],
            message::ReaderOptions::new(),
        )?;
        let lease_entry = lease_entry.get_root::<protocol::lease_entry::Reader>()?;
        let keys = lease_entry.get_keys()?;
        assert_eq!(keys.len(), 1);
        assert_eq!(keys.get(0)?, b"only");

        Ok(())
    }

    #[test]
    fn extend_existing_lease_updates_expiry_index() -> Result<()> {
        let _ = tracing_subscriber::fmt()
            .with_max_level(tracing::Level::INFO)
            .try_init();

        let db_path = "/tmp/queueber_test_db_extend";
        let storage = Storage::new(Path::new(db_path)).unwrap();
        scopeguard::defer!(std::fs::remove_dir_all(db_path).unwrap());

        // Add and poll to create a lease with 1s expiry
        storage.add_available_item_from_parts(Uuid::now_v7().as_bytes(), b"p", 0)?;
        let (lease, items) = storage.get_next_available_entries_with_lease(1, 1)?;
        assert_eq!(items.len(), 1);

        // Extend the lease by 3s; should return true
        let ok = storage.extend_lease(&lease, 3)?;
        assert!(ok);

        // Sleep slightly over 1s and ensure lease hasn't expired yet
        std::thread::sleep(std::time::Duration::from_millis(1200));
        let n = storage.expire_due_leases()?;
        assert_eq!(n, 0, "lease should not expire after extend");

        Ok(())
    }

    #[test]
    fn extend_unknown_lease_returns_false() -> Result<()> {
        let _ = tracing_subscriber::fmt()
            .with_max_level(tracing::Level::INFO)
            .try_init();

        let db_path = "/tmp/queueber_test_db_extend_unknown";
        let storage = Storage::new(Path::new(db_path)).unwrap();
        scopeguard::defer!(std::fs::remove_dir_all(db_path).unwrap());

        let lease: [u8; 16] = uuid::Uuid::now_v7().into_bytes();
        let ok = storage.extend_lease(&lease, 1)?;
        assert!(!ok);
        Ok(())
    }

    fn make_item<'i>(message: &'i mut Builder<HeapAllocator>) -> protocol::item::Reader<'i> {
        make_item_with_visibility(message, 0)
    }

    fn make_item_with_visibility<'i>(
        message: &'i mut Builder<HeapAllocator>,
        visibility_secs: u64,
    ) -> protocol::item::Reader<'i> {
        let mut item = message.init_root::<protocol::item::Builder>();
        item.set_contents(b"hello");
        item.set_visibility_timeout_secs(visibility_secs);
        item.into_reader()
    }

    #[test]
    fn poll_does_not_return_future_items() -> std::result::Result<(), Box<dyn std::error::Error>> {
        let _ = tracing_subscriber::fmt()
            .with_max_level(tracing::Level::INFO)
            .try_init();

        let db_path = "/tmp/queueber_test_db_future_visibility";
        let storage = Storage::new(Path::new(db_path)).unwrap();
        scopeguard::defer!(std::fs::remove_dir_all(db_path).unwrap());

        // add one item with future visibility (e.g., 60 seconds)
        let mut msg = Builder::new_default();
        let item = make_item_with_visibility(&mut msg, 60);
        let id = b"future";
        storage.add_available_item((id, item)).unwrap();

        // Poll should return no items yet
        let (_lease, entries) = storage.get_next_available_entries(1)?;
        assert_eq!(entries.len(), 0);

        // The item should still be in available, not in in_progress, and its index should remain
        let avail_key = AvailableKey::from_id(id);
        assert!(storage.db.get(avail_key.as_ref())?.is_some());

        let inprog_key = InProgressKey::from_id(id);
        assert!(storage.db.get(inprog_key.as_ref())?.is_none());

        // Read stored item to get its visibility index key and ensure it still exists
        let value = storage
            .db
            .get(avail_key.as_ref())?
            .ok_or("missing available value")?;
        let msg = serialize::read_message_from_flat_slice(
            &mut &value[..],
            message::ReaderOptions::new(),
        )?;
        let stored_item = msg.get_root::<protocol::stored_item::Reader>()?;
        let idx_key = stored_item.get_visibility_ts_index_key()?;
        assert!(storage.db.get(idx_key)?.is_some());

        Ok(())
    }

    #[test]
    fn concurrent_adds_and_poll_integration() -> Result<()> {
        let _ = tracing_subscriber::fmt()
            .with_max_level(tracing::Level::INFO)
            .with_env_filter("concurrency=debug")
            .try_init();

        let tmp = tempfile::tempdir().expect("tempdir");
        let storage = Arc::new(Storage::new(tmp.path()).expect("storage"));

        let writers = 4;
        let per_writer = 16;
        let mut handles = Vec::new();
        for w in 0..writers {
            tracing::debug!("starting writer {w}");
            let st = Arc::clone(&storage);
            handles.push(std::thread::spawn(move || -> Result<()> {
                for i in 0..per_writer {
                    let id = format!("w{w}-i{i}");
                    st.add_available_item_from_parts(id.as_bytes(), b"payload", 0)?;
                    tracing::debug!("writer {w} added item {id}");
                }
                Ok(())
            }));
        }
        tracing::debug!("waiting for writers to finish");
        for h in handles {
            h.join().expect("thread join").expect("writer result");
        }

        tracing::debug!("getting next available entries");
        let total = (writers * per_writer) as usize;
        let (_lease, items) = storage.get_next_available_entries(total)?;
        assert_eq!(items.len(), total);

        Ok(())
    }

    #[test]
    fn expired_leases_requeue_immediately() -> Result<()> {
        let _ = tracing_subscriber::fmt()
            .with_max_level(tracing::Level::INFO)
            .try_init();

        let tmp = tempfile::tempdir().expect("tempdir");
        let storage = Storage::new(tmp.path()).expect("storage");

        storage.add_available_item_from_parts(b"e1", b"p", 0)?;
        let (_lease, items) = storage.get_next_available_entries_with_lease(1, 1)?;
        assert_eq!(items.len(), 1);

        std::thread::sleep(std::time::Duration::from_millis(1100));
        let n = storage.expire_due_leases()?;
        assert!(n >= 1);

        let (_lease2, items2) = storage.get_next_available_entries(1)?;
        assert_eq!(items2.len(), 1);
        Ok(())
    }

    #[test]
    fn concurrent_polls_do_not_get_overlapping_messages() -> Result<()> {
        let _ = tracing_subscriber::fmt()
            .with_thread_ids(true)
            .with_max_level(tracing::Level::INFO)
            .with_env_filter(std::env::var("RUST_LOG").unwrap_or_default())
            .try_init();

        let tmp = tempfile::tempdir().expect("tempdir");
        let retried = Arc::new(RetriedStorage::new(
            Storage::new(tmp.path()).expect("storage"),
        ));

        // Add 10 items that are immediately visible
        for _ in 0..10 {
            let id = Uuid::now_v7().as_bytes().to_vec();
            let rt = tokio::runtime::Builder::new_current_thread()
                .enable_all()
                .build()
                .unwrap();
            rt.block_on(async {
                retried
                    .add_available_item_from_parts(&id, b"payload", 0)
                    .await
            })?;
        }

        // Spawn 3 concurrent polls, each trying to get 4 items
        let mut handles = Vec::new();
        let results = Arc::new(std::sync::Mutex::new(Vec::new()));

        for poller_id in 0..3 {
            let st = Arc::clone(&retried);
            let results = Arc::clone(&results);
            handles.push(std::thread::spawn(move || -> Result<()> {
                let rt = tokio::runtime::Builder::new_current_thread()
                    .enable_all()
                    .build()
                    .unwrap();
                let (_lease, items) =
                    rt.block_on(async { st.get_next_available_entries(4).await })?;
                let mut item_ids = Vec::new();
                for item in items {
                    let item_reader = item.get()?;
                    item_ids.push(item_reader.get_id()?.to_vec());
                }

                let mut results = results.lock().unwrap();
                results.push((poller_id, item_ids));
                Ok(())
            }));
        }

        // Wait for all polls to complete
        for h in handles {
            h.join().expect("thread join").expect("poller result");
        }

        // Check that no item appears in multiple polls
        let results = results.lock().unwrap();
        let mut all_item_ids = Vec::new();
        for (poller_id, item_ids) in results.iter() {
            println!(
                "Poller {} got items: {:?}",
                poller_id,
                item_ids
                    .iter()
                    .map(|id| String::from_utf8_lossy(id))
                    .collect::<Vec<_>>()
            );
            all_item_ids.extend(item_ids.clone());
        }

        // Check for duplicates
        let mut sorted_ids = all_item_ids.clone();
        sorted_ids.sort();
        sorted_ids.dedup();

        if sorted_ids.len() != all_item_ids.len() {
            panic!(
                "Found duplicate items across concurrent polls! Total items: {}, Unique items: {}",
                all_item_ids.len(),
                sorted_ids.len()
            );
        }

        // Verify we got exactly 10 items total (some polls might get fewer than 4 if others got them first)
        assert_eq!(
            all_item_ids.len(),
            10,
            "Expected exactly 10 items total across all polls"
        );

        Ok(())
    }

    #[test]
    fn expire_due_leases_ignores_orphaned_index_entries() -> Result<()> {
        let _ = tracing_subscriber::fmt()
            .with_max_level(tracing::Level::INFO)
            .try_init();

        let tmp = tempfile::tempdir().expect("tempdir");
        let storage = Storage::new(tmp.path()).expect("storage");

        // Create an orphaned expiry index entry in the past that points to a non-existent lease
        let lease = Uuid::now_v7().into_bytes();
        let past_secs = (std::time::SystemTime::now() - std::time::Duration::from_secs(2))
            .duration_since(std::time::UNIX_EPOCH)?
            .as_secs();
        let idx_key = LeaseExpiryIndexKey::from_expiry_ts_and_lease(past_secs, &lease);
        let lease_key = LeaseKey::from_lease_bytes(&lease);

        storage.db.put(idx_key.as_ref(), lease_key.as_ref())?;

        // Should not error and should process zero leases
        let processed = storage.expire_due_leases()?;
        assert_eq!(processed, 0);

        Ok(())
    }

    #[test]
    fn poll_reads_main_with_snapshot_even_if_deleted_after_lock() -> Result<()> {
        let _ = tracing_subscriber::fmt()
            .with_max_level(tracing::Level::INFO)
            .try_init();

        let tmp = tempfile::tempdir().expect("tempdir");
        let storage = Storage::new(tmp.path()).expect("storage");

        // Add one immediately visible item
        let id = b"snaptest";
        storage.add_available_item_from_parts(id, b"payload", 0)?;

        // Begin a transaction with a snapshot
        let mut txn_opts = rocksdb::OptimisticTransactionOptions::default();
        txn_opts.set_snapshot(true);
        let txn = storage
            .db
            .transaction_opt(&rocksdb::WriteOptions::default(), &txn_opts);

        // Iterate visibility index and capture the first entry
        let mut viz_iter = txn.prefix_iterator(VisibilityIndexKey::PREFIX);
        let (idx_key, main_key) = viz_iter
            .next()
            .expect("expected at least one visibility index entry")?;

        // Lock the visibility index entry so we simulate the poller owning it
        let locked = txn.get_pinned_for_update(&idx_key, true)?;
        assert!(locked.is_some(), "failed to lock visibility index entry");

        // Delete the main key outside the transaction after we've taken the snapshot
        let main_key_vec = main_key.as_ref().to_vec();
        storage.db.delete(&main_key_vec)?;

        // Read using the transaction's snapshot; this should still see the value
        let mut ropts = rocksdb::ReadOptions::default();
        ropts.set_snapshot(&txn.snapshot());
        let got = txn.get_pinned_for_update_opt(&main_key_vec, true, &ropts)?;
        assert!(
            got.is_some(),
            "snapshot read should see the main value even if concurrently deleted"
        );

        Ok(())
    }
}<|MERGE_RESOLUTION|>--- conflicted
+++ resolved
@@ -76,49 +76,8 @@
         contents: &[u8],
         visibility_timeout_secs: u64,
     ) -> Result<()> {
-<<<<<<< HEAD
-        // Build keys and contents
-        let main_key = AvailableKey::from_id(id);
-        let now = std::time::SystemTime::now();
-        let visible_ts_secs = (now + std::time::Duration::from_secs(visibility_timeout_secs))
-            .duration_since(std::time::UNIX_EPOCH)?
-            .as_secs();
-        let visibility_index_key = VisibilityIndexKey::from_visible_ts_and_id(visible_ts_secs, id);
-
-        let mut simsg = message::Builder::new_default();
-        let mut stored_item = simsg.init_root::<protocol::stored_item::Builder>();
-        stored_item.set_contents(contents);
-        stored_item.set_id(id);
-        stored_item.set_visibility_ts_index_key(visibility_index_key.as_bytes());
-
-        let mut buf = Vec::with_capacity(simsg.size_in_words() * 8);
-        serialize::write_message(&mut buf, &simsg)?;
-
-        // Atomically insert the item and visibility index entry
-        let mut batch = WriteBatchWithTransaction::<true>::default();
-        batch.put(main_key.as_ref(), &buf);
-        batch.put(visibility_index_key.as_ref(), main_key.as_ref());
-        self.db.write(batch)?;
-
-        tracing::debug!(
-            "inserted item (from parts): ({}: <contents len: {}>), (viz/{}: avail/{})",
-            Uuid::from_slice(id).unwrap_or_default(),
-            contents.len(),
-            Uuid::from_slice(
-                VisibilityIndexKey::split_ts_and_id(visibility_index_key.as_ref())
-                    .unwrap()
-                    .1
-            )
-            .unwrap_or_default(),
-            Uuid::from_slice(AvailableKey::id_suffix_from_key_bytes(main_key.as_ref()))
-                .unwrap_or_default()
-        );
-
-        Ok(())
-=======
         let iter = std::iter::once((id, (contents, visibility_timeout_secs)));
         self.add_available_items_from_parts(iter)
->>>>>>> bf46437e
     }
 
     pub fn add_available_items_from_parts<'a, I>(&self, items: I) -> Result<()>
