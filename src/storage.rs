use capnp::message::{self, TypedReader};
use capnp::serialize;
use rocksdb::{
<<<<<<< HEAD
    Direction, IteratorMode, OptimisticTransactionDB, Options, ReadOptions, SliceTransform,
    WriteBatchWithTransaction,
=======
    OptimisticTransactionDB, OptimisticTransactionOptions, Options, SliceTransform,
    WriteBatchWithTransaction, WriteOptions,
>>>>>>> 2fc0c8c5
};
use std::path::Path;
use uuid::Uuid;

use crate::dbkeys::{
    AvailableKey, InProgressKey, LeaseExpiryIndexKey, LeaseKey, VisibilityIndexKey,
};
use crate::errors::{Error, Result};
use crate::protocol;
use rand::Rng;

pub struct Storage {
    db: OptimisticTransactionDB,
}

impl Storage {
    pub fn new(path: &Path) -> Result<Self> {
        let mut opts = Options::default();
        // Optimize for prefix scans used by `prefix_iterator` across all key namespaces.
        // Extract the namespace prefix up to and including the first '/'.
        // Examples:
        //  - b"visibility_index/123/abc" -> b"visibility_index/"
        //  - b"available/42" -> b"available/"
        //  - b"leases/<uuid>" -> b"leases/"
        // If a key contains no '/', return the full key.
        let ns_prefix = SliceTransform::create(
            "ns_prefix",
            |key: &[u8]| match key.iter().position(|b| *b == b'/') {
                Some(idx) => &key[..=idx],
                None => key,
            },
            Some(|_key: &[u8]| true),
        );
        opts.set_prefix_extractor(ns_prefix);
        opts.create_if_missing(true);
        let db = OptimisticTransactionDB::open(&opts, path)?;
        Ok(Self { db })
    }

    // id+item -> store stored_item and visibility index entry
    pub fn add_available_item<'i>(
        &self,
        (id, item): (&'i [u8], protocol::item::Reader<'i>),
    ) -> Result<()> {
        self.add_available_item_from_parts(
            id,
            item.get_contents()?,
            item.get_visibility_timeout_secs(),
        )
    }

    pub fn add_available_items<'i>(
        &self,
        items: impl Iterator<Item = (&'i [u8], protocol::item::Reader<'i>)>,
    ) -> Result<()> {
        // Delegate to the single-item owned-part API to avoid code duplication.
        for (id, item) in items {
            self.add_available_item_from_parts(
                id,
                item.get_contents()?,
                item.get_visibility_timeout_secs(),
            )?;
        }
        Ok(())
    }

    // Convenience helpers for feeding from owned parts when capnp Readers are not Send.
    pub fn add_available_item_from_parts(
        &self,
        id: &[u8],
        contents: &[u8],
        visibility_timeout_secs: u64,
    ) -> Result<()> {
        // Build keys and contents
        let main_key = AvailableKey::from_id(id);
        let now = std::time::SystemTime::now();
        let visible_ts_secs = (now + std::time::Duration::from_secs(visibility_timeout_secs))
            .duration_since(std::time::UNIX_EPOCH)?
            .as_secs();
        let visibility_index_key = VisibilityIndexKey::from_visible_ts_and_id(visible_ts_secs, id);

        let mut simsg = message::Builder::new_default();
        let mut stored_item = simsg.init_root::<protocol::stored_item::Builder>();
        stored_item.set_contents(contents);
        stored_item.set_id(id);
        stored_item.set_visibility_ts_index_key(visibility_index_key.as_bytes());
        let mut stored_contents = Vec::with_capacity(simsg.size_in_words() * 8);
        serialize::write_message(&mut stored_contents, &simsg)?;

        // Atomically insert the item and visibility index entry
        let mut batch = WriteBatchWithTransaction::<true>::default();
        batch.put(main_key.as_ref(), &stored_contents);
        batch.put(visibility_index_key.as_ref(), main_key.as_ref());
        self.db.write(batch)?;

        tracing::debug!(
            "inserted item (from parts): ({}: <contents len: {}>), (viz/{}: avail/{})",
            Uuid::from_slice(id).unwrap_or_default(),
            contents.len(),
            Uuid::from_slice(
                VisibilityIndexKey::split_ts_and_id(visibility_index_key.as_ref())
                    .unwrap()
                    .1
            )
            .unwrap_or_default(),
            Uuid::from_slice(AvailableKey::id_suffix_from_key_bytes(main_key.as_ref()))
                .unwrap_or_default()
        );

        Ok(())
    }

    // TODO: swap which one wraps which
    pub fn add_available_items_from_parts<'a, I>(&self, items: I) -> Result<()>
    where
        I: IntoIterator<Item = (&'a [u8], (&'a [u8], u64))>,
    {
        for (id, (contents, vis)) in items.into_iter() {
            self.add_available_item_from_parts(id, contents, vis)?;
        }
        Ok(())
    }

    /// Return the next visibility timestamp (secs since epoch) among items in the
    /// visibility index, if any. This is determined by reading the first key in
    /// the `visibility_index/` namespace which is ordered by big-endian timestamp.
    pub fn peek_next_visibility_ts_secs(&self) -> Result<Option<u64>> {
        let mut iter = self.db.prefix_iterator(VisibilityIndexKey::PREFIX);
        if let Some(kv) = iter.next() {
            let (idx_key, _) = kv?;
            Ok(Some(VisibilityIndexKey::parse_visible_ts_secs(&idx_key)?))
        } else {
            Ok(None)
        }
    }

    // used in tests only
    pub fn get_next_available_entries(
        &self,
        n: usize,
    ) -> Result<(Lease, Vec<PolledItemOwnedReader>)> {
        // default lease validity of 30 seconds for callers that don't provide it
        self.get_next_available_entries_with_lease(n, 30)
    }

    pub fn get_next_available_entries_with_lease(
        &self,
        n: usize,
        lease_validity_secs: u64,
    ) -> Result<(Lease, Vec<PolledItemOwnedReader>)> {
        // Create a lease and its expiry index entry
        let now = std::time::SystemTime::now();
        let now_secs: u64 = now.duration_since(std::time::UNIX_EPOCH)?.as_secs();
        let lease = Uuid::now_v7().into_bytes();
        let lease_key = LeaseKey::from_lease_bytes(&lease);
        let expiry_ts_secs = (now + std::time::Duration::from_secs(lease_validity_secs))
            .duration_since(std::time::UNIX_EPOCH)?
            .as_secs();
        let lease_expiry_index_key =
            LeaseExpiryIndexKey::from_expiry_ts_and_lease(expiry_ts_secs, &lease);

        // Find the next n items that are available and visible.
        // Use a transaction for consistency, though I don't like paying the cost for it.
<<<<<<< HEAD
        let txn = self.db.transaction();
        // Bind all reads/iteration in this poll to a single snapshot
        let snap = txn.snapshot();
        let mut ro_iter = ReadOptions::default();
        ro_iter.set_snapshot(&snap);
        let mut ro_get = ReadOptions::default();
        ro_get.set_snapshot(&snap);
        // Prefix-bounded forward iterator from the prefix start
        let mode = IteratorMode::From(VisibilityIndexKey::PREFIX, Direction::Forward);
        // iterator_opt takes ReadOptions by value; pass ownership of ro_iter here.
        let viz_iter = txn.iterator_opt(mode, ro_iter);
=======
        let mut opts = OptimisticTransactionOptions::default();
        opts.set_snapshot(true);
        let txn = self.db.transaction_opt(&WriteOptions::default(), &opts);
        let viz_iter = txn.prefix_iterator(VisibilityIndexKey::PREFIX);
>>>>>>> 2fc0c8c5

        let mut polled_items = Vec::with_capacity(n);

        for kv in viz_iter {
            if polled_items.len() >= n {
                break;
            }

            let (idx_key, main_key) = kv?;

            let visible_at_secs = VisibilityIndexKey::parse_visible_ts_secs(&idx_key)?;
            if visible_at_secs > now_secs {
                // Because keys are ordered by timestamp, we can stop scanning.
                break;
            }

            tracing::debug!(
                "got visibility index entry: (viz/{}: avail/{})",
                Uuid::from_slice(VisibilityIndexKey::split_ts_and_id(&idx_key).unwrap().1)
                    .unwrap_or_default(),
                Uuid::from_slice(AvailableKey::id_suffix_from_key_bytes(&main_key))
                    .unwrap_or_default()
            );

            // Attempt to lock the index entry so we know it's ours.
<<<<<<< HEAD
            if txn
                .get_pinned_for_update_opt(&idx_key, true, &ro_get)?
                .is_none()
            {
=======
            let Some(main_key) = txn.get_pinned_for_update(&idx_key, true)? else {
>>>>>>> 2fc0c8c5
                // We lost the race on this one, try another.
                continue;
            };

            // Fetch and decode the item.
            let Some(main_value) = txn.get_pinned_for_update_opt(&main_key, true, &ro_get)? else {
                // Another transaction likely moved/deleted the main value after we scanned
                // the index. Clean up the stale index entry and continue.
                txn.delete(&idx_key)?;
                continue;
            };
            let stored_item_message = serialize::read_message_from_flat_slice(
                &mut &main_value[..],
                message::ReaderOptions::new(),
            )?;
            let stored_item = stored_item_message.get_root::<protocol::stored_item::Reader>()?;

            debug_assert!(!stored_item.get_id()?.is_empty());
            // contents may be empty; only assert structural invariants
            // debug_assert!(!stored_item.get_contents()?.is_empty());
            debug_assert!(!stored_item.get_visibility_ts_index_key()?.is_empty());
            debug_assert_eq!(
                stored_item.get_id()?,
                AvailableKey::id_suffix_from_key_bytes(&main_key)
            );

            tracing::debug!(
                "got stored item: (id: {}, contents: <contents len: {}>)",
                Uuid::from_slice(stored_item.get_id()?).unwrap_or_default(),
                stored_item.get_contents()?.len()
            );

            // Build the polled item.
            let mut builder = message::Builder::new_default(); // TODO: reduce allocs
            let mut polled_item = builder.init_root::<protocol::polled_item::Builder>();
            polled_item.set_contents(stored_item.get_contents()?);
            polled_item.set_id(stored_item.get_id()?);
            let polled_item = builder.into_typed().into_reader();
            polled_items.push(polled_item);

            // Move the item to in progress and delete the index entry.
            let new_main_key = InProgressKey::from_id(stored_item.get_id()?);
            // First remove the visibility index so others won't see it.
            // Important: Although the transaction commits atomically, readers without a
            // snapshot may interleave reads (index then main). Deleting the index first
            // ensures concurrent readers don't see an index that points to a deleted main.
            // NOTE: i dont think this is true lmao and it's still broken in any case.
            // TODO: use snapshots in txns maybe that will help
            txn.delete(&idx_key)?;
            // Then move the value from available -> in_progress.
            txn.delete(&main_key)?;
            txn.put(new_main_key.as_ref(), &main_value)?;
        }

        // If no items were found, return a nil lease and empty polled items. TODO: is this to golangy (:
        if polled_items.is_empty() {
            return Ok((Uuid::nil().into_bytes(), Vec::new()));
        }

        // Build the lease entry.
        let lease_entry = build_lease_entry_message(lease_validity_secs, &polled_items)?;
        let mut lease_entry_bs = Vec::with_capacity(lease_entry.size_in_words() * 8); // TODO: avoid allocation
        serialize::write_message(&mut lease_entry_bs, &lease_entry)?;

        // Write the lease entry and its expiry index
        txn.put(lease_key.as_ref(), &lease_entry_bs)?;
        txn.put(lease_expiry_index_key.as_ref(), lease_key.as_ref())?;

        drop(snap);
        txn.commit()?;

        tracing::debug!(
            "handed out lease: {:?} with {} items: {:?}",
            Uuid::from_bytes(lease),
            polled_items.len(),
            polled_items
                .iter()
                .map(|i| Uuid::from_slice(i.get().unwrap().get_id().unwrap()).unwrap_or_default())
                .collect::<Vec<_>>()
        );

        Ok((lease, polled_items))
    }

    /// Remove an in-progress item if the provided lease currently owns it.
    /// Returns true if an item was removed, false if not found or lease mismatch.
    pub fn remove_in_progress_item(&self, id: &[u8], lease: &Lease) -> Result<bool> {
        // Build keys
        let in_progress_key = InProgressKey::from_id(id);
        let lease_key = LeaseKey::from_lease_bytes(lease);

        let txn = self.db.transaction();
        // Validate item exists in in_progress
        if txn.get_pinned_for_update(&in_progress_key, true)?.is_none() {
            return Ok(false);
        }

        // Validate lease exists
        let Some(lease_value) = txn.get_pinned_for_update(&lease_key, true)? else {
            tracing::info!("lease entry not found: {:?}", Uuid::from_bytes(*lease));
            return Ok(false);
        };

        // Parse lease entry and verify it contains the id.
        // TODO: make the keys inside sorted so we can binary search for the id.
        let lease_msg = serialize::read_message_from_flat_slice(
            &mut &lease_value[..],
            message::ReaderOptions::new(),
        )?;
        let lease_entry_reader = lease_msg.get_root::<protocol::lease_entry::Reader>()?;
        let keys = lease_entry_reader.get_keys()?;
        let Some((found_idx, _)) = keys
            .iter()
            .enumerate()
            .find(|(_, k)| k.as_ref().ok() == Some(&id))
        else {
            return Ok(false);
        };

        // Delete item from in_progress.
        txn.delete(in_progress_key.as_ref())?;

        // Rewrite the lease entry to exclude the id. If no items remain under this lease,
        // delete the lease entry instead.
        if keys.len() - 1 == 0 {
            txn.delete(lease_key.as_ref())?;
        } else {
            // Rebuild lease entry with remaining keys.
            // TODO: this could be done more efficiently by unifying the above search and this one.
            let mut msg = message::Builder::new_default(); // TODO: reduce allocs
            let builder = msg.init_root::<protocol::lease_entry::Builder>();
            let mut out_keys = builder.init_keys(keys.len() as u32 - 1);
            let mut new_idx = 0;
            #[allow(clippy::explicit_counter_loop)] // TODO: clean this up
            for (_, k) in keys.iter().enumerate().filter(|(i, _)| *i != found_idx) {
                let k = k?;
                out_keys.set(new_idx as u32, k);
                new_idx += 1;
            }
            let mut buf = Vec::with_capacity(msg.size_in_words() * 8); // TODO: reduce allocs
            serialize::write_message(&mut buf, &msg)?;
            txn.put(lease_key.as_ref(), &buf)?;
        }
        drop(lease_value);

        txn.commit()?;

        Ok(true)
    }

    /// Sweep expired leases: for each expired lease, move any remaining
    /// in-progress items back to available and delete the lease and its index.
    /// Returns the number of expired leases processed.
    pub fn expire_due_leases(&self) -> Result<usize> {
        let now_secs: u64 = std::time::SystemTime::now()
            .duration_since(std::time::UNIX_EPOCH)?
            .as_secs();

        let mut processed = 0usize;

        let txn = self.db.transaction();
        let iter = txn.prefix_iterator(LeaseExpiryIndexKey::PREFIX);
        for kv in iter {
            let (idx_key, _lease_key_bytes_val) = kv?;

            debug_assert_eq!(
                &idx_key[..LeaseExpiryIndexKey::PREFIX.len()],
                LeaseExpiryIndexKey::PREFIX
            );

            let _idx_val = txn.get_pinned_for_update(&idx_key, true)?.ok_or_else(|| {
                Error::assertion_failed("visibility index entry not found after we scanned it. expiry should be the only one deleting leases (once expiry is single flighted... TODO)")
            })?;

            let (expiry_ts_secs, lease_bytes) = LeaseExpiryIndexKey::split_ts_and_lease(&idx_key)?;

            if expiry_ts_secs > now_secs {
                // Because keys are ordered by timestamp, we can stop scanning
                break;
            }

            let lease_key = LeaseKey::from_lease_bytes(lease_bytes);

            // Load the lease entry. If it's not found, we lost the race with another call and that's fine; move on.
            let Some(lease_value) = txn.get_pinned_for_update(lease_key.as_ref(), true)? else {
                tracing::debug!(
                    "lease entry not found after we scanned it. ignoring. lease: {:?}",
                    Uuid::from_slice(&lease_bytes[..]).unwrap_or_default()
                );
                continue;
            };

            // TODO: ensure extend doesnt create multiple index entries for the same lease.

            // Parse lease entry keys
            let lease_msg = serialize::read_message_from_flat_slice(
                &mut &lease_value[..],
                message::ReaderOptions::new(),
            )?;
            let lease_entry_reader = lease_msg.get_root::<protocol::lease_entry::Reader>()?;
            let keys = lease_entry_reader.get_keys()?; // TODO: rename to ids

            // Move each item back to available.
            for id in keys.iter() {
                let id = id?;
                let in_progress_key = InProgressKey::from_id(id);
                let Some(item_value) = txn.get_pinned_for_update(in_progress_key.as_ref(), true)?
                else {
                    // Item has already been removed or re-queued; skip.
                    continue;
                };

                // Write the item back to available, and add a visibility index entry.
                let avail_key = AvailableKey::from_id(id);
                // Overwrite the stored item's embedded visibility index key to the new one
                let stored_msg = serialize::read_message_from_flat_slice(
                    &mut &item_value[..],
                    message::ReaderOptions::new(),
                )?;
                let mut builder = capnp::message::Builder::new_default();
                {
                    let item_reader = stored_msg.get_root::<protocol::stored_item::Reader>()?;
                    let mut stored_item = builder.init_root::<protocol::stored_item::Builder>();
                    stored_item.set_contents(item_reader.get_contents()?);
                    stored_item.set_id(item_reader.get_id()?);
                    // set below after vis_idx_now computed
                }
                let vis_idx_now = VisibilityIndexKey::from_visible_ts_and_id(now_secs, id);
                {
                    let mut stored_item = builder.get_root::<protocol::stored_item::Builder>()?;
                    stored_item.set_visibility_ts_index_key(vis_idx_now.as_bytes());
                }
                let mut updated = Vec::with_capacity(builder.size_in_words() * 8);
                serialize::write_message(&mut updated, &builder)?;
                txn.put(avail_key.as_ref(), &updated)?;
                txn.put(vis_idx_now.as_ref(), avail_key.as_ref())?;
                txn.delete(in_progress_key.as_ref())?;
            }

            // Remove the lease entry and its expiry index
            txn.delete(lease_key.as_ref())?;
            txn.delete(&idx_key)?;
            processed += 1;
        }
        txn.commit()?;
        Ok(processed)
    }

    /// Extend an existing lease's validity by resetting its expiry to now + lease_validity_secs.
    /// Returns false if the lease does not exist.
    pub fn extend_lease(&self, lease: &Lease, lease_validity_secs: u64) -> Result<bool> {
        let txn = self.db.transaction();
        // Validate lease exists; if not, do nothing
        let lease_key = LeaseKey::from_lease_bytes(lease);
        if txn
            .get_pinned_for_update(lease_key.as_ref(), true)?
            .is_none()
        {
            return Ok(false);
        }

        // Compute and write the new expiry index key.
        let now = std::time::SystemTime::now();
        let expiry_ts_secs = (now + std::time::Duration::from_secs(lease_validity_secs))
            .duration_since(std::time::UNIX_EPOCH)?
            .as_secs();
        let new_idx_key = LeaseExpiryIndexKey::from_expiry_ts_and_lease(expiry_ts_secs, lease);
        txn.put(new_idx_key.as_ref(), lease_key.as_ref())?;

        // Find current expiry index entry for this lease and delete it.
        // TODO: add this index entry to the lease entry so we can do a point lookup.
        for kv in txn.prefix_iterator(LeaseExpiryIndexKey::PREFIX) {
            let (idx_key, _val) = kv?;
            let (_ts, lbytes) = LeaseExpiryIndexKey::split_ts_and_lease(&idx_key)?;
            if lbytes == lease && idx_key.as_ref() != new_idx_key.as_ref() {
                txn.delete(&idx_key)?;
            }
        }

        // Update the lease entry's expiryTsSecs while preserving keys
        if let Some(lease_value) = txn.get_pinned_for_update(lease_key.as_ref(), true)? {
            let lease_msg = serialize::read_message_from_flat_slice(
                &mut &lease_value[..],
                message::ReaderOptions::new(),
            )?;
            let lease_reader = lease_msg.get_root::<protocol::lease_entry::Reader>()?;
            let keys = lease_reader.get_keys()?;

            // TODO: do this with set_root or some such / more efficiently.
            let mut out = message::Builder::new_default();
            let mut builder = out.init_root::<protocol::lease_entry::Builder>();
            builder.set_expiry_ts_secs(expiry_ts_secs);
            let mut out_keys = builder.reborrow().init_keys(keys.len());
            for i in 0..keys.len() {
                out_keys.set(i, keys.get(i)?);
            }
            let mut buf = Vec::with_capacity(out.size_in_words() * 8);
            serialize::write_message(&mut buf, &out)?;
            txn.put(lease_key.as_ref(), &buf)?;
        }
        txn.commit()?;
        Ok(true)
    }
}

/// uuidv7 bytes
type Lease = [u8; 16];

type PolledItemOwnedReader =
    TypedReader<capnp::message::Builder<message::HeapAllocator>, protocol::polled_item::Owned>;

fn build_lease_entry_message(
    lease_validity_secs: u64,
    polled_items: &[PolledItemOwnedReader],
) -> Result<capnp::message::Builder<message::HeapAllocator>> {
    // Build the lease entry. capnp lists aren't dynamically sized so we
    // need to know how many to init before we start writing (?).
    let mut lease_entry = message::Builder::new_default();
    let mut lease_entry_builder = lease_entry.init_root::<protocol::lease_entry::Builder>();
    lease_entry_builder.set_expiry_ts_secs(lease_validity_secs);
    let mut lease_entry_keys = lease_entry_builder.init_keys(polled_items.len() as u32);
    for (i, typed_item) in polled_items.iter().enumerate() {
        let item_reader: protocol::polled_item::Reader = typed_item.get()?;
        lease_entry_keys.set(i as u32, item_reader.get_id()?);
    }
    Ok(lease_entry)
}

// Retry wrapper that composes busy-retry behavior around a `Storage` instance.
pub struct RetriedStorage<S> {
    inner: std::sync::Arc<S>,
}

impl RetriedStorage<Storage> {
    pub fn new(inner: Storage) -> Self {
        Self {
            inner: std::sync::Arc::new(inner),
        }
    }

    pub fn into_inner(self) -> std::sync::Arc<Storage> {
        self.inner
    }
}

impl RetriedStorage<Storage> {
    pub async fn add_available_item_from_parts(
        &self,
        id: &[u8],
        contents: &[u8],
        visibility_timeout_secs: u64,
    ) -> Result<()> {
        let inner = std::sync::Arc::clone(&self.inner);

        type OwnedBuffers = (std::sync::Arc<[u8]>, std::sync::Arc<[u8]>);
        struct State {
            attempt: u32,
            owned: Option<OwnedBuffers>,
        }
        let state = std::sync::Arc::new(std::sync::Mutex::new(State {
            attempt: 0,
            owned: None,
        }));

        with_rocksdb_busy_retry_async("add_available_item_from_parts", || {
            let inner_ref = std::sync::Arc::clone(&inner);
            let state_ref = std::sync::Arc::clone(&state);
            async move {
                {
                    let mut guard = state_ref.lock().unwrap();
                    if guard.attempt > 0 && guard.owned.is_none() {
                        guard.owned = Some((
                            std::sync::Arc::<[u8]>::from(id.to_vec()),
                            std::sync::Arc::<[u8]>::from(contents.to_vec()),
                        ));
                    }
                }
                if let Some((id_arc, contents_arc)) = {
                    let guard = state_ref.lock().unwrap();
                    guard.owned.as_ref().cloned()
                } {
                    tokio::task::spawn_blocking(move || {
                        inner_ref.add_available_item_from_parts(
                            &id_arc,
                            &contents_arc,
                            visibility_timeout_secs,
                        )
                    })
                    .await
                    .map_err(Into::<Error>::into)??;
                    let mut guard = state_ref.lock().unwrap();
                    guard.attempt = guard.attempt.saturating_add(1);
                    Ok(())
                } else {
                    // First attempt: zero-copy direct or block_in_place depending on runtime
                    let res = match tokio::runtime::Handle::try_current() {
                        Ok(handle)
                            if handle.runtime_flavor()
                                == tokio::runtime::RuntimeFlavor::CurrentThread =>
                        {
                            inner_ref.add_available_item_from_parts(
                                id,
                                contents,
                                visibility_timeout_secs,
                            )
                        }
                        _ => tokio::task::block_in_place(move || {
                            inner_ref.add_available_item_from_parts(
                                id,
                                contents,
                                visibility_timeout_secs,
                            )
                        }),
                    };
                    // Increment attempt after finishing
                    let mut guard = state_ref.lock().unwrap();
                    guard.attempt = guard.attempt.saturating_add(1);
                    res.map(|_| ())
                }
            }
        })
        .await
    }

    pub async fn add_available_items_from_parts<'a, I>(&self, items: I) -> Result<()>
    where
        I: IntoIterator<Item = (&'a [u8], (&'a [u8], u64))>,
    {
        type BorrowedItem<'b> = (&'b [u8], (&'b [u8], u64));
        type OwnedItem = (std::sync::Arc<[u8]>, (std::sync::Arc<[u8]>, u64));

        let borrowed: Vec<BorrowedItem<'a>> = items.into_iter().collect();
        let inner = std::sync::Arc::clone(&self.inner);
        let borrowed_arc = std::sync::Arc::new(borrowed);

        struct State {
            attempt: u32,
            owned: Option<std::sync::Arc<Vec<OwnedItem>>>,
        }
        let state = std::sync::Arc::new(std::sync::Mutex::new(State {
            attempt: 0,
            owned: None,
        }));

        with_rocksdb_busy_retry_async("add_available_items_from_parts", || {
            let inner_ref = std::sync::Arc::clone(&inner);
            let state_ref = std::sync::Arc::clone(&state);
            let borrowed_ref = std::sync::Arc::clone(&borrowed_arc);
            async move {
                {
                    let mut guard = state_ref.lock().unwrap();
                    if guard.attempt > 0 && guard.owned.is_none() {
                        let owned_vec: Vec<OwnedItem> = borrowed_ref
                            .iter()
                            .map(|(id, (c, v))| {
                                (
                                    std::sync::Arc::<[u8]>::from(*id),
                                    (std::sync::Arc::<[u8]>::from(*c), *v),
                                )
                            })
                            .collect();
                        guard.owned = Some(std::sync::Arc::new(owned_vec));
                    }
                }

                if let Some(owned_ref) = { state_ref.lock().unwrap().owned.as_ref().cloned() } {
                    tokio::task::spawn_blocking(move || {
                        let iter = owned_ref
                            .iter()
                            .map(|(id, (c, v))| (id.as_ref(), (c.as_ref(), *v)));
                        inner_ref.add_available_items_from_parts(iter)
                    })
                    .await
                    .map_err(Into::<Error>::into)??;
                    let mut guard = state_ref.lock().unwrap();
                    guard.attempt = guard.attempt.saturating_add(1);
                    Ok(())
                } else {
                    let res = match tokio::runtime::Handle::try_current() {
                        Ok(handle)
                            if handle.runtime_flavor()
                                == tokio::runtime::RuntimeFlavor::CurrentThread =>
                        {
                            let iter = borrowed_ref.iter().map(|(id, (c, v))| ((*id), ((*c), *v)));
                            inner_ref.add_available_items_from_parts(iter)
                        }
                        _ => {
                            let borrowed_ref = std::sync::Arc::clone(&borrowed_ref);
                            tokio::task::block_in_place(move || {
                                let iter =
                                    borrowed_ref.iter().map(|(id, (c, v))| ((*id), ((*c), *v)));
                                inner_ref.add_available_items_from_parts(iter)
                            })
                        }
                    };
                    let mut guard = state_ref.lock().unwrap();
                    guard.attempt = guard.attempt.saturating_add(1);
                    res.map(|_| ())
                }
            }
        })
        .await
    }

    pub async fn peek_next_visibility_ts_secs(&self) -> Result<Option<u64>> {
        let inner = std::sync::Arc::clone(&self.inner);
        with_rocksdb_busy_retry_async("peek_next_visibility_ts_secs", || {
            let inner_ref = std::sync::Arc::clone(&inner);
            async move {
                let out =
                    tokio::task::spawn_blocking(move || inner_ref.peek_next_visibility_ts_secs())
                        .await
                        .map_err(Into::<Error>::into)??;
                Ok(out)
            }
        })
        .await
    }

    pub async fn get_next_available_entries(
        &self,
        n: usize,
    ) -> Result<(Lease, Vec<PolledItemOwnedReader>)> {
        let inner = std::sync::Arc::clone(&self.inner);
        with_rocksdb_busy_retry_async("get_next_available_entries", || {
            let inner_ref = std::sync::Arc::clone(&inner);
            async move {
                let out =
                    tokio::task::spawn_blocking(move || inner_ref.get_next_available_entries(n))
                        .await
                        .map_err(Into::<Error>::into)??;
                Ok(out)
            }
        })
        .await
    }

    pub async fn get_next_available_entries_with_lease(
        &self,
        n: usize,
        lease_validity_secs: u64,
    ) -> Result<(Lease, Vec<PolledItemOwnedReader>)> {
        let inner = std::sync::Arc::clone(&self.inner);
        with_rocksdb_busy_retry_async("get_next_available_entries_with_lease", || {
            let inner_ref = std::sync::Arc::clone(&inner);
            async move {
                let out = tokio::task::spawn_blocking(move || {
                    inner_ref.get_next_available_entries_with_lease(n, lease_validity_secs)
                })
                .await
                .map_err(Into::<Error>::into)??;
                Ok(out)
            }
        })
        .await
    }

    pub async fn remove_in_progress_item(&self, id: &[u8], lease: &Lease) -> Result<bool> {
        let lease_copy = *lease;
        let inner = std::sync::Arc::clone(&self.inner);

        struct State {
            attempt: u32,
            owned_id: Option<std::sync::Arc<[u8]>>,
        }
        let state = std::sync::Arc::new(std::sync::Mutex::new(State {
            attempt: 0,
            owned_id: None,
        }));

        with_rocksdb_busy_retry_async("remove_in_progress_item", || {
            let inner_ref = std::sync::Arc::clone(&inner);
            let state_ref = std::sync::Arc::clone(&state);
            async move {
                {
                    let mut guard = state_ref.lock().unwrap();
                    if guard.attempt > 0 && guard.owned_id.is_none() {
                        guard.owned_id = Some(std::sync::Arc::<[u8]>::from(id.to_vec()));
                    }
                }

                if let Some(id_arc) = { state_ref.lock().unwrap().owned_id.as_ref().cloned() } {
                    let out = tokio::task::spawn_blocking(move || {
                        inner_ref.remove_in_progress_item(&id_arc, &lease_copy)
                    })
                    .await
                    .map_err(Into::<Error>::into)??;
                    let mut guard = state_ref.lock().unwrap();
                    guard.attempt = guard.attempt.saturating_add(1);
                    Ok(out)
                } else {
                    let out = match tokio::runtime::Handle::try_current() {
                        Ok(handle)
                            if handle.runtime_flavor()
                                == tokio::runtime::RuntimeFlavor::CurrentThread =>
                        {
                            inner_ref.remove_in_progress_item(id, &lease_copy)
                        }
                        _ => tokio::task::block_in_place(move || {
                            inner_ref.remove_in_progress_item(id, &lease_copy)
                        }),
                    }?;
                    let mut guard = state_ref.lock().unwrap();
                    guard.attempt = guard.attempt.saturating_add(1);
                    Ok(out)
                }
            }
        })
        .await
    }

    pub async fn expire_due_leases(&self) -> Result<usize> {
        let inner = std::sync::Arc::clone(&self.inner);
        with_rocksdb_busy_retry_async("expire_due_leases", || {
            let inner_ref = std::sync::Arc::clone(&inner);
            async move {
                let out = tokio::task::spawn_blocking(move || inner_ref.expire_due_leases())
                    .await
                    .map_err(Into::<Error>::into)??;
                Ok(out)
            }
        })
        .await
    }

    pub async fn extend_lease(&self, lease: &Lease, lease_validity_secs: u64) -> Result<bool> {
        let lease = *lease;
        let inner = std::sync::Arc::clone(&self.inner);
        with_rocksdb_busy_retry_async("extend_lease", || {
            let inner_ref = std::sync::Arc::clone(&inner);
            async move {
                let out = tokio::task::spawn_blocking(move || {
                    inner_ref.extend_lease(&lease, lease_validity_secs)
                })
                .await
                .map_err(Into::<Error>::into)??;
                Ok(out)
            }
        })
        .await
    }
}

async fn with_rocksdb_busy_retry_async<T, Fut, F>(name: &str, mut f: F) -> Result<T>
where
    Fut: std::future::Future<Output = Result<T>>,
    F: FnMut() -> Fut,
{
    const MAX_RETRIES: u32 = 8;
    const BASE_DELAY_MS: u64 = 10;
    const MAX_DELAY_MS: u64 = 1000;

    let mut attempt: u32 = 0;
    loop {
        match f().await {
            Ok(val) => return Ok(val),
            Err(e) => {
                let is_busy = matches!(
                    e,
                    Error::Rocksdb { ref source, .. } if source.kind() == rocksdb::ErrorKind::Busy
                );
                if !is_busy {
                    return Err(e);
                }
                if attempt >= MAX_RETRIES {
                    tracing::warn!(operation = %name, attempts = attempt + 1, "RocksDB Busy: giving up after max retries");
                    return Err(e);
                }
                let exp = 1u64 << attempt.min(20);
                let ceiling = (BASE_DELAY_MS.saturating_mul(exp)).min(MAX_DELAY_MS);
                let jitter_ms = if ceiling == 0 {
                    0
                } else {
                    rand::thread_rng().gen_range(0..=ceiling)
                };
                tracing::debug!(operation = %name, attempt = attempt + 1, delay_ms = jitter_ms, "RocksDB Busy: backing off with jitter");
                tokio::time::sleep(std::time::Duration::from_millis(jitter_ms)).await;
                attempt = attempt.saturating_add(1);
            }
        }
    }
}

#[cfg(test)]
mod tests {
    use std::sync::Arc;

    use super::*;
    use crate::protocol;
    use capnp::message::{Builder, HeapAllocator};
    use uuid::Uuid;

    #[test]
    fn e2e_test() -> std::result::Result<(), Box<dyn std::error::Error>> {
        let _ = tracing_subscriber::fmt()
            .with_max_level(tracing::Level::INFO)
            .try_init();

        let storage = Storage::new(Path::new("/tmp/queueber_test_db")).unwrap();
        scopeguard::defer!(std::fs::remove_dir_all("/tmp/queueber_test_db").unwrap());

        let mut message = Builder::new_default();
        let item = make_item(&mut message);
        storage.add_available_item((b"42", item)).unwrap();
        let (lease, entries) = storage.get_next_available_entries(1)?;
        assert!(!lease.iter().all(|b| *b == 0));
        assert_eq!(entries.len(), 1);
        let si = entries[0].get()?;
        assert_eq!(si.get_id()?, b"42");
        assert_eq!(si.get_contents()?, b"hello");

        // check lease
        let lease_key = LeaseKey::from_lease_bytes(&lease);
        let lease_value = storage
            .db
            .get(lease_key.as_ref())?
            .ok_or("lease not found")?;
        let lease_entry = serialize::read_message_from_flat_slice(
            &mut &lease_value[..],
            message::ReaderOptions::new(),
        )?;
        let lease_entry = lease_entry.get_root::<protocol::lease_entry::Reader>()?;
        let keys = lease_entry.get_keys()?;
        assert_eq!(keys.len(), 1);
        assert_eq!(keys.get(0)?, b"42");

        Ok(())
    }

    #[test]
    fn poll_moves_multiple_items_and_updates_indexes()
    -> std::result::Result<(), Box<dyn std::error::Error>> {
        let _ = tracing_subscriber::fmt()
            .with_max_level(tracing::Level::INFO)
            .try_init();

        let db_path = "/tmp/queueber_test_db_multi";
        let storage = Storage::new(Path::new(db_path)).unwrap();
        scopeguard::defer!(std::fs::remove_dir_all(db_path).unwrap());

        // add two items
        let mut message = Builder::new_default();
        let item = make_item(&mut message);
        storage.add_available_item((b"id1", item)).unwrap();
        let mut message2 = Builder::new_default();
        let item2 = make_item(&mut message2);
        storage.add_available_item((b"id2", item2)).unwrap();

        // poll two items
        let (lease, entries) = storage.get_next_available_entries(2)?;
        assert!(!lease.iter().all(|b| *b == 0));
        assert_eq!(entries.len(), 2);

        // collect ids
        let mut polled_ids = entries
            .iter()
            .map(|e| e.get().and_then(|pi| Ok(pi.get_id()?.to_vec())))
            .collect::<std::result::Result<Vec<_>, capnp::Error>>()?;
        polled_ids.sort();
        assert_eq!(polled_ids, vec![b"id1".to_vec(), b"id2".to_vec()]);

        // Inspect in-progress entries and ensure indexes/available entries were removed
        for id in [&b"id1"[..], &b"id2"[..]] {
            let in_progress_key = InProgressKey::from_id(id);
            let value = storage
                .db
                .get(in_progress_key.as_ref())?
                .ok_or("in_progress value missing")?;

            // parse stored item to get original visibility index key
            let msg = serialize::read_message_from_flat_slice(
                &mut &value[..],
                message::ReaderOptions::new(),
            )?;
            let stored_item = msg.get_root::<protocol::stored_item::Reader>()?;

            // available entry must be gone
            let avail_key = AvailableKey::from_id(id);
            assert!(storage.db.get(avail_key.as_ref())?.is_none());

            // visibility index entry must be gone
            let idx_key = stored_item.get_visibility_ts_index_key()?;
            assert!(storage.db.get(idx_key)?.is_none());
        }

        // lease entry exists and has keys (at least the ones we set)
        let lease_key = LeaseKey::from_lease_bytes(&lease);
        let lease_value = storage
            .db
            .get(lease_key.as_ref())?
            .ok_or("lease not found")?;
        let lease_entry = serialize::read_message_from_flat_slice(
            &mut &lease_value[..],
            message::ReaderOptions::new(),
        )?;
        let lease_entry = lease_entry.get_root::<protocol::lease_entry::Reader>()?;
        let keys = lease_entry.get_keys()?;
        assert!(keys.len() >= 2);

        Ok(())
    }

    #[test]
    fn remove_item_with_correct_lease_updates_state()
    -> std::result::Result<(), Box<dyn std::error::Error>> {
        let _ = tracing_subscriber::fmt()
            .with_max_level(tracing::Level::INFO)
            .try_init();

        let db_path = "/tmp/queueber_test_db_remove_update";
        let storage = Storage::new(Path::new(db_path)).unwrap();
        scopeguard::defer!(std::fs::remove_dir_all(db_path).unwrap());

        // add two items
        let mut msg1 = Builder::new_default();
        let item1 = make_item(&mut msg1);
        storage.add_available_item((b"id1", item1)).unwrap();
        let mut msg2 = Builder::new_default();
        let item2 = make_item(&mut msg2);
        storage.add_available_item((b"id2", item2)).unwrap();

        // poll both
        let (lease, entries) = storage.get_next_available_entries(2)?;
        assert_eq!(entries.len(), 2);

        // remove id1 under the lease
        let removed = storage.remove_in_progress_item(b"id1", &lease)?;
        assert!(removed);

        // id1 gone from in_progress, id2 remains
        let inprog_id1 = InProgressKey::from_id(b"id1");
        assert!(storage.db.get(inprog_id1.as_ref())?.is_none());

        let inprog_id2 = InProgressKey::from_id(b"id2");
        assert!(storage.db.get(inprog_id2.as_ref())?.is_some());

        // lease entry should contain only id2
        let lease_key = LeaseKey::from_lease_bytes(&lease);
        let lease_value = storage.db.get(lease_key.as_ref())?.ok_or("lease missing")?;
        let lease_entry = serialize::read_message_from_flat_slice(
            &mut &lease_value[..],
            message::ReaderOptions::new(),
        )?;
        let lease_entry = lease_entry.get_root::<protocol::lease_entry::Reader>()?;
        let keys = lease_entry.get_keys()?;
        assert_eq!(keys.len(), 1);
        assert_eq!(keys.get(0)?, b"id2");

        Ok(())
    }

    #[test]
    fn remove_last_item_deletes_lease_entry() -> std::result::Result<(), Box<dyn std::error::Error>>
    {
        let _ = tracing_subscriber::fmt()
            .with_max_level(tracing::Level::INFO)
            .try_init();

        let db_path = "/tmp/queueber_test_db_remove_last";
        let storage = Storage::new(Path::new(db_path)).unwrap();
        scopeguard::defer!(std::fs::remove_dir_all(db_path).unwrap());

        // add one item and poll
        let mut msg = Builder::new_default();
        let item = make_item(&mut msg);
        storage.add_available_item((b"only", item)).unwrap();
        let (lease, entries) = storage.get_next_available_entries(1)?;
        assert_eq!(entries.len(), 1);

        // remove under lease
        assert!(storage.remove_in_progress_item(b"only", &lease)?);

        // in_progress entry gone
        let inprog = InProgressKey::from_id(b"only");
        assert!(storage.db.get(inprog.as_ref())?.is_none());

        // lease entry deleted
        let lease_key = LeaseKey::from_lease_bytes(&lease);
        assert!(storage.db.get(lease_key.as_ref())?.is_none());

        Ok(())
    }

    #[test]
    fn remove_with_wrong_lease_is_noop() -> std::result::Result<(), Box<dyn std::error::Error>> {
        let _ = tracing_subscriber::fmt()
            .with_max_level(tracing::Level::INFO)
            .try_init();

        let db_path = "/tmp/queueber_test_db_remove_wrong_lease";
        let storage = Storage::new(Path::new(db_path)).unwrap();
        scopeguard::defer!(std::fs::remove_dir_all(db_path).unwrap());

        // add one item and poll
        let mut msg = Builder::new_default();
        let item = make_item(&mut msg);
        storage.add_available_item((b"only", item)).unwrap();
        let (lease, entries) = storage.get_next_available_entries(1)?;
        assert_eq!(entries.len(), 1);

        // attempt removal with a different lease (non-existent)
        let wrong_lease: [u8; 16] = Uuid::now_v7().into_bytes();
        assert_ne!(lease, wrong_lease);
        let removed = storage.remove_in_progress_item(b"only", &wrong_lease)?;
        assert!(!removed);

        // in_progress still exists
        let inprog = InProgressKey::from_id(b"only");
        assert!(storage.db.get(inprog.as_ref())?.is_some());

        // original lease entry still exists and contains the id
        let lease_key = LeaseKey::from_lease_bytes(&lease);
        let lease_value = storage.db.get(lease_key.as_ref())?.ok_or("lease missing")?;
        let lease_entry = serialize::read_message_from_flat_slice(
            &mut &lease_value[..],
            message::ReaderOptions::new(),
        )?;
        let lease_entry = lease_entry.get_root::<protocol::lease_entry::Reader>()?;
        let keys = lease_entry.get_keys()?;
        assert_eq!(keys.len(), 1);
        assert_eq!(keys.get(0)?, b"only");

        Ok(())
    }

    #[test]
    fn extend_existing_lease_updates_expiry_index() -> Result<()> {
        let _ = tracing_subscriber::fmt()
            .with_max_level(tracing::Level::INFO)
            .try_init();

        let db_path = "/tmp/queueber_test_db_extend";
        let storage = Storage::new(Path::new(db_path)).unwrap();
        scopeguard::defer!(std::fs::remove_dir_all(db_path).unwrap());

        // Add and poll to create a lease with 1s expiry
        storage.add_available_item_from_parts(Uuid::now_v7().as_bytes(), b"p", 0)?;
        let (lease, items) = storage.get_next_available_entries_with_lease(1, 1)?;
        assert_eq!(items.len(), 1);

        // Extend the lease by 3s; should return true
        let ok = storage.extend_lease(&lease, 3)?;
        assert!(ok);

        // Sleep slightly over 1s and ensure lease hasn't expired yet
        std::thread::sleep(std::time::Duration::from_millis(1200));
        let n = storage.expire_due_leases()?;
        assert_eq!(n, 0, "lease should not expire after extend");

        Ok(())
    }

    #[test]
    fn extend_unknown_lease_returns_false() -> Result<()> {
        let _ = tracing_subscriber::fmt()
            .with_max_level(tracing::Level::INFO)
            .try_init();

        let db_path = "/tmp/queueber_test_db_extend_unknown";
        let storage = Storage::new(Path::new(db_path)).unwrap();
        scopeguard::defer!(std::fs::remove_dir_all(db_path).unwrap());

        let lease: [u8; 16] = uuid::Uuid::now_v7().into_bytes();
        let ok = storage.extend_lease(&lease, 1)?;
        assert!(!ok);
        Ok(())
    }

    fn make_item<'i>(message: &'i mut Builder<HeapAllocator>) -> protocol::item::Reader<'i> {
        make_item_with_visibility(message, 0)
    }

    fn make_item_with_visibility<'i>(
        message: &'i mut Builder<HeapAllocator>,
        visibility_secs: u64,
    ) -> protocol::item::Reader<'i> {
        let mut item = message.init_root::<protocol::item::Builder>();
        item.set_contents(b"hello");
        item.set_visibility_timeout_secs(visibility_secs);
        item.into_reader()
    }

    #[test]
    fn poll_does_not_return_future_items() -> std::result::Result<(), Box<dyn std::error::Error>> {
        let _ = tracing_subscriber::fmt()
            .with_max_level(tracing::Level::INFO)
            .try_init();

        let db_path = "/tmp/queueber_test_db_future_visibility";
        let storage = Storage::new(Path::new(db_path)).unwrap();
        scopeguard::defer!(std::fs::remove_dir_all(db_path).unwrap());

        // add one item with future visibility (e.g., 60 seconds)
        let mut msg = Builder::new_default();
        let item = make_item_with_visibility(&mut msg, 60);
        let id = b"future";
        storage.add_available_item((id, item)).unwrap();

        // Poll should return no items yet
        let (_lease, entries) = storage.get_next_available_entries(1)?;
        assert_eq!(entries.len(), 0);

        // The item should still be in available, not in in_progress, and its index should remain
        let avail_key = AvailableKey::from_id(id);
        assert!(storage.db.get(avail_key.as_ref())?.is_some());

        let inprog_key = InProgressKey::from_id(id);
        assert!(storage.db.get(inprog_key.as_ref())?.is_none());

        // Read stored item to get its visibility index key and ensure it still exists
        let value = storage
            .db
            .get(avail_key.as_ref())?
            .ok_or("missing available value")?;
        let msg = serialize::read_message_from_flat_slice(
            &mut &value[..],
            message::ReaderOptions::new(),
        )?;
        let stored_item = msg.get_root::<protocol::stored_item::Reader>()?;
        let idx_key = stored_item.get_visibility_ts_index_key()?;
        assert!(storage.db.get(idx_key)?.is_some());

        Ok(())
    }

    #[test]
    fn concurrent_adds_and_poll_integration() -> Result<()> {
        let _ = tracing_subscriber::fmt()
            .with_max_level(tracing::Level::INFO)
            .with_env_filter("concurrency=debug")
            .try_init();

        let tmp = tempfile::tempdir().expect("tempdir");
        let storage = Arc::new(Storage::new(tmp.path()).expect("storage"));

        let writers = 4;
        let per_writer = 16;
        let mut handles = Vec::new();
        for w in 0..writers {
            tracing::debug!("starting writer {w}");
            let st = Arc::clone(&storage);
            handles.push(std::thread::spawn(move || -> Result<()> {
                for i in 0..per_writer {
                    let id = format!("w{w}-i{i}");
                    st.add_available_item_from_parts(id.as_bytes(), b"payload", 0)?;
                    tracing::debug!("writer {w} added item {id}");
                }
                Ok(())
            }));
        }
        tracing::debug!("waiting for writers to finish");
        for h in handles {
            h.join().expect("thread join").expect("writer result");
        }

        tracing::debug!("getting next available entries");
        let total = (writers * per_writer) as usize;
        let (_lease, items) = storage.get_next_available_entries(total)?;
        assert_eq!(items.len(), total);

        Ok(())
    }

    #[test]
    fn expired_leases_requeue_immediately() -> Result<()> {
        let _ = tracing_subscriber::fmt()
            .with_max_level(tracing::Level::INFO)
            .try_init();

        let tmp = tempfile::tempdir().expect("tempdir");
        let storage = Storage::new(tmp.path()).expect("storage");

        storage.add_available_item_from_parts(b"e1", b"p", 0)?;
        let (_lease, items) = storage.get_next_available_entries_with_lease(1, 1)?;
        assert_eq!(items.len(), 1);

        std::thread::sleep(std::time::Duration::from_millis(1100));
        let n = storage.expire_due_leases()?;
        assert!(n >= 1);

        let (_lease2, items2) = storage.get_next_available_entries(1)?;
        assert_eq!(items2.len(), 1);
        Ok(())
    }

    #[test]
    fn concurrent_polls_do_not_get_overlapping_messages() -> Result<()> {
        let _ = tracing_subscriber::fmt()
            .with_thread_ids(true)
            .with_max_level(tracing::Level::INFO)
            .with_env_filter(std::env::var("RUST_LOG").unwrap_or_default())
            .try_init();

        let tmp = tempfile::tempdir().expect("tempdir");
        let retried = Arc::new(RetriedStorage::new(
            Storage::new(tmp.path()).expect("storage"),
        ));

        // Add 10 items that are immediately visible
        for _ in 0..10 {
            let id = Uuid::now_v7().as_bytes().to_vec();
            let rt = tokio::runtime::Builder::new_current_thread()
                .enable_all()
                .build()
                .unwrap();
            rt.block_on(async {
                retried
                    .add_available_item_from_parts(&id, b"payload", 0)
                    .await
            })?;
        }

        // Spawn 3 concurrent polls, each trying to get 4 items
        let mut handles = Vec::new();
        let results = Arc::new(std::sync::Mutex::new(Vec::new()));

        for poller_id in 0..3 {
            let st = Arc::clone(&retried);
            let results = Arc::clone(&results);
            handles.push(std::thread::spawn(move || -> Result<()> {
                let rt = tokio::runtime::Builder::new_current_thread()
                    .enable_all()
                    .build()
                    .unwrap();
                let (_lease, items) =
                    rt.block_on(async { st.get_next_available_entries(4).await })?;
                let mut item_ids = Vec::new();
                for item in items {
                    let item_reader = item.get()?;
                    item_ids.push(item_reader.get_id()?.to_vec());
                }

                let mut results = results.lock().unwrap();
                results.push((poller_id, item_ids));
                Ok(())
            }));
        }

        // Wait for all polls to complete
        for h in handles {
            h.join().expect("thread join").expect("poller result");
        }

        // Check that no item appears in multiple polls
        let results = results.lock().unwrap();
        let mut all_item_ids = Vec::new();
        for (poller_id, item_ids) in results.iter() {
            println!(
                "Poller {} got items: {:?}",
                poller_id,
                item_ids
                    .iter()
                    .map(|id| String::from_utf8_lossy(id))
                    .collect::<Vec<_>>()
            );
            all_item_ids.extend(item_ids.clone());
        }

        // Check for duplicates
        let mut sorted_ids = all_item_ids.clone();
        sorted_ids.sort();
        sorted_ids.dedup();

        if sorted_ids.len() != all_item_ids.len() {
            panic!(
                "Found duplicate items across concurrent polls! Total items: {}, Unique items: {}",
                all_item_ids.len(),
                sorted_ids.len()
            );
        }

        // Verify we got exactly 10 items total (some polls might get fewer than 4 if others got them first)
        assert_eq!(
            all_item_ids.len(),
            10,
            "Expected exactly 10 items total across all polls"
        );

        Ok(())
    }

    #[test]
    fn expire_due_leases_ignores_orphaned_index_entries() -> Result<()> {
        let _ = tracing_subscriber::fmt()
            .with_max_level(tracing::Level::INFO)
            .try_init();

        let tmp = tempfile::tempdir().expect("tempdir");
        let storage = Storage::new(tmp.path()).expect("storage");

        // Create an orphaned expiry index entry in the past that points to a non-existent lease
        let lease = Uuid::now_v7().into_bytes();
        let past_secs = (std::time::SystemTime::now() - std::time::Duration::from_secs(2))
            .duration_since(std::time::UNIX_EPOCH)?
            .as_secs();
        let idx_key = LeaseExpiryIndexKey::from_expiry_ts_and_lease(past_secs, &lease);
        let lease_key = LeaseKey::from_lease_bytes(&lease);

        storage.db.put(idx_key.as_ref(), lease_key.as_ref())?;

        // Should not error and should process zero leases
        let processed = storage.expire_due_leases()?;
        assert_eq!(processed, 0);

        Ok(())
    }
}<|MERGE_RESOLUTION|>--- conflicted
+++ resolved
@@ -1,13 +1,8 @@
 use capnp::message::{self, TypedReader};
 use capnp::serialize;
 use rocksdb::{
-<<<<<<< HEAD
-    Direction, IteratorMode, OptimisticTransactionDB, Options, ReadOptions, SliceTransform,
-    WriteBatchWithTransaction,
-=======
-    OptimisticTransactionDB, OptimisticTransactionOptions, Options, SliceTransform,
-    WriteBatchWithTransaction, WriteOptions,
->>>>>>> 2fc0c8c5
+    Direction, IteratorMode, OptimisticTransactionDB, OptimisticTransactionOptions, Options,
+    ReadOptions, SliceTransform, WriteBatchWithTransaction, WriteOptions,
 };
 use std::path::Path;
 use uuid::Uuid;
@@ -170,25 +165,19 @@
             LeaseExpiryIndexKey::from_expiry_ts_and_lease(expiry_ts_secs, &lease);
 
         // Find the next n items that are available and visible.
-        // Use a transaction for consistency, though I don't like paying the cost for it.
-<<<<<<< HEAD
-        let txn = self.db.transaction();
-        // Bind all reads/iteration in this poll to a single snapshot
-        let snap = txn.snapshot();
+        // Use a transaction for consistency and bind to a snapshot.
+        let mut txn_opts = OptimisticTransactionOptions::default();
+        txn_opts.set_snapshot(true);
+        let txn = self.db.transaction_opt(&WriteOptions::default(), &txn_opts);
+        // Create read options bound to the txn snapshot for both iterator and gets
+        let snapshot = txn.snapshot();
         let mut ro_iter = ReadOptions::default();
-        ro_iter.set_snapshot(&snap);
+        ro_iter.set_snapshot(&snapshot);
         let mut ro_get = ReadOptions::default();
-        ro_get.set_snapshot(&snap);
-        // Prefix-bounded forward iterator from the prefix start
+        ro_get.set_snapshot(&snapshot);
+        // Prefix-bounded forward iterator from the prefix start using the snapshot-bound ReadOptions
         let mode = IteratorMode::From(VisibilityIndexKey::PREFIX, Direction::Forward);
-        // iterator_opt takes ReadOptions by value; pass ownership of ro_iter here.
         let viz_iter = txn.iterator_opt(mode, ro_iter);
-=======
-        let mut opts = OptimisticTransactionOptions::default();
-        opts.set_snapshot(true);
-        let txn = self.db.transaction_opt(&WriteOptions::default(), &opts);
-        let viz_iter = txn.prefix_iterator(VisibilityIndexKey::PREFIX);
->>>>>>> 2fc0c8c5
 
         let mut polled_items = Vec::with_capacity(n);
 
@@ -214,17 +203,13 @@
             );
 
             // Attempt to lock the index entry so we know it's ours.
-<<<<<<< HEAD
             if txn
                 .get_pinned_for_update_opt(&idx_key, true, &ro_get)?
                 .is_none()
             {
-=======
-            let Some(main_key) = txn.get_pinned_for_update(&idx_key, true)? else {
->>>>>>> 2fc0c8c5
                 // We lost the race on this one, try another.
                 continue;
-            };
+            }
 
             // Fetch and decode the item.
             let Some(main_value) = txn.get_pinned_for_update_opt(&main_key, true, &ro_get)? else {
@@ -290,7 +275,7 @@
         txn.put(lease_key.as_ref(), &lease_entry_bs)?;
         txn.put(lease_expiry_index_key.as_ref(), lease_key.as_ref())?;
 
-        drop(snap);
+        drop(snapshot);
         txn.commit()?;
 
         tracing::debug!(
@@ -409,7 +394,7 @@
             let Some(lease_value) = txn.get_pinned_for_update(lease_key.as_ref(), true)? else {
                 tracing::debug!(
                     "lease entry not found after we scanned it. ignoring. lease: {:?}",
-                    Uuid::from_slice(&lease_bytes[..]).unwrap_or_default()
+                    Uuid::from_slice(lease_bytes).unwrap_or_default()
                 );
                 continue;
             };
