--- conflicted
+++ resolved
@@ -28,7 +28,6 @@
         notify: Arc<Notify>,
         shutdown_tx: watch::Sender<bool>,
     ) -> Self {
-<<<<<<< HEAD
         Self::new_with_metrics(storage, notify, shutdown_tx, AtomicMetricsWrapper::none())
     }
 
@@ -46,97 +45,6 @@
             metrics.clone(),
         );
         background_tasks.spawn_all();
-=======
-        let bg_storage = Arc::clone(&storage);
-        let bg_notify = Arc::clone(&notify);
-        let lease_expiry_shutdown = shutdown_tx.clone();
-        let visibility_wakeup_shutdown = shutdown_tx.clone();
-
-        // Background task to expire leases periodically
-        tokio::task::Builder::new()
-            .name("lease_expiry")
-            .spawn(async move {
-                loop {
-                    let st = Arc::clone(&bg_storage);
-                    match tokio::task::Builder::new()
-                        .name("expire_due_leases")
-                        .spawn_blocking(move || st.expire_due_leases())
-                        .unwrap()
-                        .await
-                    {
-                        Ok(Ok(n)) => {
-                            if n > 0 {
-                                bg_notify.notify_one();
-                            }
-                        }
-                        Ok(Err(_e)) => {
-                            let _ = lease_expiry_shutdown.send(true);
-                            break;
-                        }
-                        Err(_join_err) => {
-                            let _ = lease_expiry_shutdown.send(true);
-                            break;
-                        }
-                    }
-                    tokio::time::sleep(Duration::from_millis(500)).await;
-                }
-            })
-            .unwrap();
-
-        // Background task to wake pollers when any invisible message becomes visible.
-        let vis_storage = Arc::clone(&storage);
-        let vis_notify = Arc::clone(&notify);
-        tokio::task::Builder::new()
-            .name("visibility_wakeup")
-            .spawn(async move {
-                loop {
-                    // Peek earliest visibility timestamp from RocksDB (blocking)
-                    let next_vis_opt = tokio::task::Builder::new()
-                        .name("peek_next_visibility_ts_secs")
-                        .spawn_blocking({
-                            let st = Arc::clone(&vis_storage);
-                            move || st.peek_next_visibility_ts_secs()
-                        })
-                        .unwrap()
-                        .await;
-
-                    match next_vis_opt {
-                        Ok(Ok(Some(ts_secs))) => {
-                            // Compute duration until visibility; if already visible, notify now.
-                            let now_secs = std::time::SystemTime::now()
-                                .duration_since(std::time::UNIX_EPOCH)
-                                .map(|d| d.as_secs())
-                                .unwrap_or(ts_secs);
-                            if ts_secs <= now_secs {
-                                vis_notify.notify_one();
-                                // Avoid busy loop; small sleep before checking again.
-                                tokio::time::sleep(Duration::from_millis(50)).await;
-                            } else {
-                                let sleep_dur = std::time::Duration::from_secs(ts_secs - now_secs);
-                                tokio::time::sleep(sleep_dur).await;
-                                vis_notify.notify_one();
-                            }
-                        }
-                        Ok(Ok(None)) => {
-                            // No items; back off
-                            tokio::time::sleep(Duration::from_millis(200)).await;
-                        }
-                        // TODO: can this be prettier?
-                        Ok(Err(e)) => {
-                            tracing::error!("peek_next_visibility_ts_secs: {}", e);
-                            let _ = visibility_wakeup_shutdown.send(true);
-                            break;
-                        }
-                        Err(join_err) => {
-                            tracing::error!("peek_next_visibility_ts_secs: {}", join_err);
-                            let _ = visibility_wakeup_shutdown.send(true);
-                            break;
-                        }
-                    }
-                }
-            })
-            .unwrap();
->>>>>>> f007cdb3
 
         Self {
             storage,
@@ -178,28 +86,19 @@
         let metrics = self.metrics.clone();
 
         Promise::from_future(async move {
-<<<<<<< HEAD
             metrics.time_request("add", || async {
                 // Offload RocksDB work to the blocking thread pool.
-                tokio::task::spawn_blocking(move || {
-=======
-            // Offload RocksDB work to the blocking thread pool.
-            tokio::task::Builder::new()
-                .name("add_available_items_from_parts")
-                .spawn_blocking(move || {
->>>>>>> f007cdb3
-                    let iter = ids
-                        .iter()
-                        .map(|id| id.as_slice())
-                        .zip(items_owned.iter().map(|(c, v)| (c.as_slice(), *v)));
-                    storage.add_available_items_from_parts(iter)
-<<<<<<< HEAD
-                })
-=======
-                })?
->>>>>>> f007cdb3
-                .await
-                .map_err(Into::<Error>::into)??;
+                tokio::task::Builder::new()
+                    .name("add_available_items_from_parts")
+                    .spawn_blocking(move || {
+                        let iter = ids
+                            .iter()
+                            .map(|id| id.as_slice())
+                            .zip(items_owned.iter().map(|(c, v)| (c.as_slice(), *v)));
+                        storage.add_available_items_from_parts(iter)
+                    })?
+                    .await
+                    .map_err(Into::<Error>::into)??;
 
                 if any_immediately_visible {
                     notify.notify_one();
