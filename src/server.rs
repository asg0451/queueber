--- conflicted
+++ resolved
@@ -14,22 +14,13 @@
 // https://github.com/capnproto/capnproto-rust/tree/master/capnp-rpc
 // https://github.com/capnproto/capnproto-rust/blob/master/capnp-rpc/examples/hello-world/server.rs
 pub struct Server {
-<<<<<<< HEAD
     storage: Arc<Storage>,
+    notify: Arc<Notify>,
 }
 
 impl Server {
     pub fn new(storage: Arc<Storage>) -> Self {
-        Self { storage }
-=======
-    storage: std::sync::Arc<Storage>,
-    notify: Arc<Notify>,
-}
-
-impl Server {
-    pub fn new(storage: std::sync::Arc<Storage>) -> Self {
         Self { storage, notify: Arc::new(Notify::new()) }
->>>>>>> 87a65950
     }
 }
 
@@ -56,7 +47,6 @@
             .map(|_| uuid::Uuid::now_v7().as_bytes().to_vec())
             .collect();
 
-<<<<<<< HEAD
         let items_owned: Vec<(Vec<u8>, u64)> = items
             .iter()
             .map(|item| {
@@ -70,6 +60,7 @@
             .collect();
 
         let storage = Arc::clone(&self.storage);
+        let notify = Arc::clone(&self.notify);
         let ids_for_resp = ids.clone();
 
         Promise::from_future(async move {
@@ -87,6 +78,9 @@
             .map_err(|e| capnp::Error::failed(format!("join error: {}", e)))?
             .map_err(|e| capnp::Error::failed(e.to_string()))?;
 
+            // Notify any waiters that new items may be available
+            notify.notify_waiters();
+
             // Build the response on the RPC thread.
             let mut ids_builder = results.get().init_resp().init_ids(ids_for_resp.len() as u32);
             for (i, id) in ids_for_resp.iter().enumerate() {
@@ -94,24 +88,6 @@
             }
             Ok(())
         })
-=======
-        // TODO: do we need to run this in an io thread pool or smth?
-        self
-            .storage
-            .add_available_items(ids.iter().map(AsRef::as_ref).zip(items.iter()))
-            .map_err(|e| capnp::Error::failed(e.to_string()))?;
-
-        // Notify any waiters that new items may be available
-        self.notify.notify_waiters();
-
-        // build the response
-        let mut ids_builder = results.get().init_resp().init_ids(ids.len() as u32);
-        for (i, id) in ids.iter().enumerate() {
-            ids_builder.set(i as u32, id);
-        }
-
-        Promise::ok(())
->>>>>>> 87a65950
     }
 
     fn remove(&mut self, params: RemoveParams, mut results: RemoveResults) -> Promise<(), capnp::Error> {
