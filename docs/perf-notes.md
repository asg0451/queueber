## Performance optimization notes

### Hot paths overview

- **Storage (RocksDB)**: enqueue/add, poll/lease, remove/ack, lease expiry sweeper; namespaces/keys defined in `src/dbkeys.rs` and Cap'n Proto schemas in `queueber.capnp`.
- **Server**: RPC handling in `src/server/mod.rs`; batching in `src/server/coalescer.rs`.
- **Serialization**: Cap'n Proto message build/read in `src/protocol.rs` and storage paths.

### Currently implemented (confirmations)

- Per-worker listeners with `SO_REUSEPORT` and large backlog; each worker accepts directly (`bind_reuseport()` in `src/bin/queueber/main.rs`).
- RocksDB column families for all namespaces (`available`, `in_progress`, `visibility_index`, `leases`, `lease_expiry`) with `_cf` APIs.
- Prefix extractor configured and used for prefix scans; snapshot-bound iterators with `prefix_same_as_start(true)` and an upper bound in poll and lease sweeper.
- Pinned reads via `get_pinned_for_update_cf_opt`/`get_pinned_for_update_cf` on index and main values to avoid copies.
- Single-transaction poll move: delete index, move `available` → `in_progress`, then write `leases` and `lease_expiry` before commit.
- Enqueue uses a single write batch and reuses a serialization buffer for stored items.
- Background tasks are spawned once (lease expiry and visibility wakeup) and notify pollers.
- Poll coalescer is integrated; server long-polls with deadlines and `Notify`.

### Micro-optimizations (low-risk, quick wins)

- **Batch time acquisition in enqueue**: In `Storage::add_available_items_from_parts`, compute `now` once per batch and add per-item offsets; avoid per-item syscalls and conversions.
- **Cap'n Proto buffer reuse everywhere**: Reuse a scratch `Vec<u8>` (already done for stored items) for building `lease_entry` and `polled_item` messages in poll paths to reduce allocations and copies.
- **Pinned reads (audit)**: Already used in hot paths; audit for any remaining copies that can be replaced with pinned slices.
- **Batch point-reads**: After selecting keys from visibility index, use `multi_get_cf` to fetch `available` values in one call; fall back only for misses.
- **Iterator upper bounds (verify)**: Poll and lease sweeper already bound by `now`; ensure all time-ordered scans set `iterate_upper_bound` and `prefix_same_as_start`.
- **Small sorts and buffers**: In `build_lease_entry_message`, skip sorting for `n <= 1`; consider `smallvec::SmallVec<[&[u8]; 32]>` for common small batches.
- **Pre-size builders**: Pre-size Cap'n Proto lists and reuse a `Builder` per RPC handler where feasible to reduce allocator pressure on hot paths.
- **UUID generation batching**: Generate uuidv7 in a tight loop with a cached timestamp/clock state; you already avoid per-id heap allocs with `[u8; 16]`.
- **Consolidate spawn_blocking**: Group related DB operations into a single `spawn_blocking` section to reduce task churn under small batches.
- **Coalesce notify**: When many immediately-visible items are added, issue a single `notify_one()` on transition from empty → non-empty instead of per-item.
- **RPC IO buffers**: Increase `BufReader`/`BufWriter` sizes around Cap'n Proto streams to reduce read/write syscalls on large messages.
- **Clippy/inlining cleanups**: Keep `#[inline]` on tiny CF accessors (done) and remove accidental clones/copies in poll distribution logic.

### Macro-optimizations (higher impact)

#### Column families and per-CF tuning

- CF split is implemented. Focus on tuning and validation:
- Ensure all code paths use `_cf` APIs for puts/gets/iters/transactions.
- **DB-level options**:
  - `increase_parallelism(num_cpus)`, `set_max_background_jobs(2 * num_cpus)`.
  - `set_bytes_per_sync(1<<20)`, `set_wal_bytes_per_sync(1<<20)`.
  - `set_atomic_flush(true)`.
- **Per-CF table options**:
  - `available`: larger blocks (32–64 KiB), ZSTD/LZ4 light, optional whole-key Bloom.
  - `in_progress`/`leases`: small blocks (4–8 KiB), whole-key Bloom, light/no compression.
  - `visibility_index`/`lease_expiry`: small blocks (~4 KiB), prefix Bloom tuned for forward scans using the namespace prefix extractor.

#### Tighten key encodings post-CF

- After CF split, drop leading `"namespace/"` segment in keys to save bytes; CF identity disambiguates namespaces. Update `src/dbkeys.rs` consistently.

#### Poll coalescer and long-poll integration

- Extend `PollCoalescer` to wait on a `Notify` when a batch finds no items and wake on add/sweeper events; respect per-request `timeoutSecs`.
- Trigger immediate batch execution when queued `num_items` exceeds a threshold (don’t always sleep `batch_window_ms`).
- Track per-request deadlines; return early with None on timeout.

#### Single-transaction poll moves

- Already done; validate ordering and conflict behavior. Consider additional wins:
- Use `multi_get_cf` for main values after selecting candidates to reduce per-item gets.
- Ensure `RetriedStorage` retries on write-conflict with bounded backoff.

#### Use `multi_get_cf` + scatter

- After collecting candidate IDs from the index, issue a `multi_get_cf` on `available` to fetch values in parallel, then stage deletes/inserts in the same transaction.

#### Lease sweeper efficiency

- Sweep `lease_expiry` with bounded iterators (`upper_bound = now`), batch deletes/visibility updates, and cap work per tick by wall time to avoid latency spikes.

#### Sharding

- Introduce queue/tenant sharding (see `docs/multi-tenant-queues.md`) and create per-shard `PollCoalescer`, `Notify`, and sweeper to reduce cross-tenant contention. Per-worker coalescers and `SO_REUSEPORT` are already in place.

#### Backpressure and quotas

- Enforce per-tenant/queue rate and bytes limits on ingress (especially `add`) to smooth spikes and prevent write stalls.

#### Observability

<<<<<<< HEAD
- RocksDB tuning (latency-oriented baseline):
  - `opts.increase_parallelism(num_cpus)`, `opts.set_max_background_jobs(2 * num_cpus)`.
  - Add a block-based table with a bloom filter; enable prefix bloom for your `prefix_iterator` workloads.
  - Consider `DBCompressionType::None` if disk space is acceptable; otherwise ZSTD with a very light level.
  - Smooth I/O: `opts.set_bytes_per_sync(1<<20)`, `opts.set_wal_bytes_per_sync(1<<20)`.
  - For synthetic benchmarks only, you can disable WAL (`WriteOptions::disable_wal(true)`) to compare upper bounds.
  - DB-level options:
    - `increase_parallelism(num_cpus)`, `set_max_background_jobs(2 * num_cpus)`.
    - `set_bytes_per_sync(1<<20)`, `set_wal_bytes_per_sync(1<<20)`.
    - `set_atomic_flush(true)`.

  - Per-CF table options:
    - `available`: larger blocks (32–64 KiB), ZSTD/LZ4 light, optional whole-key Bloom.
    - `in_progress`/`leases`: small blocks (4–8 KiB), whole-key Bloom, light/no compression.
    - `visibility_index`/`lease_expiry`: small blocks (~4 KiB), prefix Bloom tuned for forward scans using the namespace prefix extractor.
=======
- Add tracing spans/counters for:
  - RocksDB scan durations, write batch sizes, commit and retry latencies.
  - Coalescer batch sizes, wait times, distribution fairness.
  - End-to-end RPC latencies and payload sizes.
>>>>>>> a278e59d

#### Benchmark toggles

- Feature flags to switch:
  - Cap'n Proto packed vs unpacked serialization on hot paths.
  - WAL disabled (bench-only) to establish upper throughput bounds.
  - Compression type/level per CF and block cache sizes.

### Storage-path specifics to validate (`src/storage.rs`)

- Ensure DB open with CF descriptors is complete and CF handles are cached; migrate to `_cf` variants across the board.
- For all iterators, set `ReadOptions` with `prefix_same_as_start(true)` and `iterate_upper_bound` for time-bounded scans.
- Keep using `WriteBatchWithTransaction` for enqueue and poll; consider `disableWAL(true)` strictly for synthetic benchmarks.
- Tune `RetriedStorage` backoff and max retries to avoid stall cascades under contention.

### Network and RPC path (`src/server/mod.rs`)

- Increase buffer sizes for `BufReader/BufWriter` around Cap'n Proto streams; consider pooling.
- Keep per-connection RPC execution on the same worker runtime; avoid unnecessary task hops.

### Measurement plan

- Use `benches/*` and `criterion` to measure CPU/latency; extend with scenarios covering add/poll/remove mixes.
- Run `stress.sh` under varying concurrency to validate coalescing and contention improvements.
- Validate worker and blocking pool utilization (`top -H`, tracing).
- Add CPU/heap profiling (`pprof`/jemalloc) to identify remaining hotspots.

### References

- `src/storage.rs`, `src/dbkeys.rs`, `src/server/mod.rs`, `src/server/coalescer.rs`, `src/protocol.rs`.
- `docs/db-access-patterns.md`, `docs/rocksdb-column-families.md`, `docs/multi-tenant-queues.md`.<|MERGE_RESOLUTION|>--- conflicted
+++ resolved
@@ -81,7 +81,6 @@
 
 #### Observability
 
-<<<<<<< HEAD
 - RocksDB tuning (latency-oriented baseline):
   - `opts.increase_parallelism(num_cpus)`, `opts.set_max_background_jobs(2 * num_cpus)`.
   - Add a block-based table with a bloom filter; enable prefix bloom for your `prefix_iterator` workloads.
@@ -97,12 +96,10 @@
     - `available`: larger blocks (32–64 KiB), ZSTD/LZ4 light, optional whole-key Bloom.
     - `in_progress`/`leases`: small blocks (4–8 KiB), whole-key Bloom, light/no compression.
     - `visibility_index`/`lease_expiry`: small blocks (~4 KiB), prefix Bloom tuned for forward scans using the namespace prefix extractor.
-=======
 - Add tracing spans/counters for:
   - RocksDB scan durations, write batch sizes, commit and retry latencies.
   - Coalescer batch sizes, wait times, distribution fairness.
   - End-to-end RPC latencies and payload sizes.
->>>>>>> a278e59d
 
 #### Benchmark toggles
 
