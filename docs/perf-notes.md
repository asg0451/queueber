## Performance optimization notes

### Hot paths overview

- **Storage (RocksDB)**: enqueue/add, poll/lease, remove/ack, lease expiry sweeper; namespaces/keys defined in `src/dbkeys.rs` and Cap'n Proto schemas in `queueber.capnp`.
- **Server**: RPC handling in `src/server/mod.rs`; batching in `src/server/coalescer.rs`.
- **Serialization**: Cap'n Proto message build/read in `src/protocol.rs` and storage paths.

### Currently implemented (confirmations)

- Per-worker listeners with `SO_REUSEPORT` and large backlog; each worker accepts directly (`bind_reuseport()` in `src/bin/queueber/main.rs`).
- RocksDB column families for all namespaces (`available`, `in_progress`, `visibility_index`, `leases`, `lease_expiry`) with `_cf` APIs.
- Prefix extractor configured and used for prefix scans; snapshot-bound iterators with `prefix_same_as_start(true)` and an upper bound in poll and lease sweeper.
- Pinned reads via `get_pinned_for_update_cf_opt`/`get_pinned_for_update_cf` on index and main values to avoid copies.
- Single-transaction poll move: delete index, move `available` → `in_progress`, then write `leases` and `lease_expiry` before commit.
- Enqueue uses a single write batch and reuses a serialization buffer for stored items.
- Background tasks are spawned once (lease expiry and visibility wakeup) and notify pollers.
- Poll coalescer is integrated; server long-polls with deadlines and `Notify`.

### Micro-optimizations (low-risk, quick wins)

- **Batch time acquisition in enqueue**: In `Storage::add_available_items_from_parts`, compute `now` once per batch and add per-item offsets; avoid per-item syscalls and conversions.
- **Cap'n Proto buffer reuse everywhere**: Reuse a scratch `Vec<u8>` (already done for stored items) for building `lease_entry` and `polled_item` messages in poll paths to reduce allocations and copies.
- **Pinned reads (audit)**: Already used in hot paths; audit for any remaining copies that can be replaced with pinned slices.
- **Batch point-reads**: After selecting keys from visibility index, use `multi_get_cf` to fetch `available` values in one call; fall back only for misses.
- **Iterator upper bounds (verify)**: Poll and lease sweeper already bound by `now`; ensure all time-ordered scans set `iterate_upper_bound` and `prefix_same_as_start`.
- **Small sorts and buffers**: In `build_lease_entry_message`, skip sorting for `n <= 1`; consider `smallvec::SmallVec<[&[u8]; 32]>` for common small batches.
- **Pre-size builders**: Pre-size Cap'n Proto lists and reuse a `Builder` per RPC handler where feasible to reduce allocator pressure on hot paths.
- **UUID generation batching**: Generate uuidv7 in a tight loop with a cached timestamp/clock state; you already avoid per-id heap allocs with `[u8; 16]`.
- **Consolidate spawn_blocking**: Group related DB operations into a single `spawn_blocking` section to reduce task churn under small batches.
- **Coalesce notify**: When many immediately-visible items are added, issue a single `notify_one()` on transition from empty → non-empty instead of per-item.
- **RPC IO buffers**: Increase `BufReader`/`BufWriter` sizes around Cap'n Proto streams to reduce read/write syscalls on large messages.
- **Clippy/inlining cleanups**: Keep `#[inline]` on tiny CF accessors (done) and remove accidental clones/copies in poll distribution logic.

### Macro-optimizations (higher impact)

#### Column families and per-CF tuning

- CF split is implemented. Focus on tuning and validation:
- Ensure all code paths use `_cf` APIs for puts/gets/iters/transactions.
- **DB-level options**:
  - `increase_parallelism(num_cpus)`, `set_max_background_jobs(2 * num_cpus)`.
  - `set_bytes_per_sync(1<<20)`, `set_wal_bytes_per_sync(1<<20)`.
  - `set_atomic_flush(true)`.
- **Per-CF table options**:
  - `available`: larger blocks (32–64 KiB), ZSTD/LZ4 light, optional whole-key Bloom.
  - `in_progress`/`leases`: small blocks (4–8 KiB), whole-key Bloom, light/no compression.
  - `visibility_index`/`lease_expiry`: small blocks (~4 KiB), prefix Bloom tuned for forward scans using the namespace prefix extractor.

#### Tighten key encodings post-CF

- After CF split, drop leading `"namespace/"` segment in keys to save bytes; CF identity disambiguates namespaces. Update `src/dbkeys.rs` consistently.

#### Poll coalescer and long-poll integration

- Extend `PollCoalescer` to wait on a `Notify` when a batch finds no items and wake on add/sweeper events; respect per-request `timeoutSecs`.
- Trigger immediate batch execution when queued `num_items` exceeds a threshold (don’t always sleep `batch_window_ms`).
- Track per-request deadlines; return early with None on timeout.

#### Single-transaction poll moves

- Already done; validate ordering and conflict behavior. Consider additional wins:
- Use `multi_get_cf` for main values after selecting candidates to reduce per-item gets.
- Ensure `RetriedStorage` retries on write-conflict with bounded backoff.

#### Use `multi_get_cf` + scatter

- After collecting candidate IDs from the index, issue a `multi_get_cf` on `available` to fetch values in parallel, then stage deletes/inserts in the same transaction.

#### Lease sweeper efficiency

- Sweep `lease_expiry` with bounded iterators (`upper_bound = now`), batch deletes/visibility updates, and cap work per tick by wall time to avoid latency spikes.

#### Sharding

- Introduce queue/tenant sharding (see `docs/multi-tenant-queues.md`) and create per-shard `PollCoalescer`, `Notify`, and sweeper to reduce cross-tenant contention. Per-worker coalescers and `SO_REUSEPORT` are already in place.

#### Backpressure and quotas

- Enforce per-tenant/queue rate and bytes limits on ingress (especially `add`) to smooth spikes and prevent write stalls.

#### Observability

- Add tracing spans/counters for:
  - RocksDB scan durations, write batch sizes, commit and retry latencies.
  - Coalescer batch sizes, wait times, distribution fairness.
  - End-to-end RPC latencies and payload sizes.

#### Benchmark toggles

- Feature flags to switch:
  - Cap'n Proto packed vs unpacked serialization on hot paths.
  - WAL disabled (bench-only) to establish upper throughput bounds.
  - Compression type/level per CF and block cache sizes.

### Storage-path specifics to validate (`src/storage.rs`)

- Ensure DB open with CF descriptors is complete and CF handles are cached; migrate to `_cf` variants across the board.
- For all iterators, set `ReadOptions` with `prefix_same_as_start(true)` and `iterate_upper_bound` for time-bounded scans.
- Keep using `WriteBatchWithTransaction` for enqueue and poll; consider `disableWAL(true)` strictly for synthetic benchmarks.
- Tune `RetriedStorage` backoff and max retries to avoid stall cascades under contention.

### Network and RPC path (`src/server/mod.rs`)

- Increase buffer sizes for `BufReader/BufWriter` around Cap'n Proto streams; consider pooling.
- Keep per-connection RPC execution on the same worker runtime; avoid unnecessary task hops.

<<<<<<< HEAD
These yield quick, measurable wins without changing external behavior.

### Tried optimizations and results

- RPC IO buffers: Increased `futures::io::BufReader`/`futures::io::BufWriter` capacities to 64 KiB at all RPC endpoints (server, client, benches, tests). Result: no measurable improvement in throughput or latency in stress tests/benchmarks (within noise). PR: `https://github.com/ORG/REPO/pull/XXXX`
=======
### Measurement plan

- Use `benches/*` and `criterion` to measure CPU/latency; extend with scenarios covering add/poll/remove mixes.
- Run `stress.sh` under varying concurrency to validate coalescing and contention improvements.
- Validate worker and blocking pool utilization (`top -H`, tracing).
- Add CPU/heap profiling (`pprof`/jemalloc) to identify remaining hotspots.

### References

- `src/storage.rs`, `src/dbkeys.rs`, `src/server/mod.rs`, `src/server/coalescer.rs`, `src/protocol.rs`.
- `docs/db-access-patterns.md`, `docs/rocksdb-column-families.md`, `docs/multi-tenant-queues.md`.
>>>>>>> e9c2af73
<|MERGE_RESOLUTION|>--- conflicted
+++ resolved
@@ -105,22 +105,13 @@
 - Increase buffer sizes for `BufReader/BufWriter` around Cap'n Proto streams; consider pooling.
 - Keep per-connection RPC execution on the same worker runtime; avoid unnecessary task hops.
 
-<<<<<<< HEAD
-These yield quick, measurable wins without changing external behavior.
+### Measurement plan
 
 ### Tried optimizations and results
 
 - RPC IO buffers: Increased `futures::io::BufReader`/`futures::io::BufWriter` capacities to 64 KiB at all RPC endpoints (server, client, benches, tests). Result: no measurable improvement in throughput or latency in stress tests/benchmarks (within noise). PR: `https://github.com/ORG/REPO/pull/XXXX`
-=======
-### Measurement plan
-
-- Use `benches/*` and `criterion` to measure CPU/latency; extend with scenarios covering add/poll/remove mixes.
-- Run `stress.sh` under varying concurrency to validate coalescing and contention improvements.
-- Validate worker and blocking pool utilization (`top -H`, tracing).
-- Add CPU/heap profiling (`pprof`/jemalloc) to identify remaining hotspots.
 
 ### References
 
 - `src/storage.rs`, `src/dbkeys.rs`, `src/server/mod.rs`, `src/server/coalescer.rs`, `src/protocol.rs`.
-- `docs/db-access-patterns.md`, `docs/rocksdb-column-families.md`, `docs/multi-tenant-queues.md`.
->>>>>>> e9c2af73
+- `docs/db-access-patterns.md`, `docs/rocksdb-column-families.md`, `docs/multi-tenant-queues.md`.