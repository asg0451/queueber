# CLAUDE.md

This file provides guidance to Claude Code (claude.ai/code) when working with code in this repository.

## Project Overview

Queueber is a message queue implementation in Rust using Cap'n Proto RPC for communication and RocksDB for persistence. It provides basic queue operations: add items, poll for items with leases, and remove items.

## Common Commands

### Building
```bash
cargo build
cargo build --release
```

### Testing
```bash
cargo test
```

### Running the Server
```bash
cargo run --bin queueber
```
Server runs on `127.0.0.1:9090` and stores data in `/tmp/queueber/data`

### Running the Client
```bash
cargo run --bin client
```
Connects to server at `localhost:9090` and demonstrates adding an item

## Architecture

### Core Components

- **Storage Layer** (`src/storage.rs`): RocksDB-based persistence with key prefixes:
  - `available/` + id → stored items ready for polling
  - `in_progress/` + id → items currently leased
  - `visibility_index/` + timestamp → visibility timeout index
  - `leases/` + lease_id → lease entries with item keys

- **Server** (`src/server.rs`): Cap'n Proto RPC server implementing the Queue interface with methods:
  - `add()`: Stores items in the available queue
  - `poll()`: Not yet implemented - should move items to in_progress with lease and return them to the client
  - `remove()`: Not yet implemented - should remove items from in_progress

- **Protocol** (`src/protocol.rs`): Cap'n Proto generated code from `queueber.capnp` schema

- **Error Handling** (`src/errors.rs`): Centralized error types using thiserror

### Key Design Patterns

- Items use UUID v7 for time-ordered IDs
- Visibility timeouts implemented via timestamp-based index keys
- Leases track which items are currently being processed
- All database operations use atomic batches for consistency

### Code Style Notes

- Prefer iterator combinators (`iter`, `map`, `filter`, `filter_map`, `collect`) over index-based loops when collecting or transforming data.
- Avoid `map_err` whenever possible!!!

### Schema Generation

The Cap'n Proto schema (`queueber.capnp`) is compiled during build via `build.rs`. Uses Rust nightly toolchain as specified in `rust-toolchain.toml`.

## Code Style Notes

- Prefer iterator combinators (`iter`, `map`, `filter`, `filter_map`, `collect`) over index-based loops when collecting or transforming data.
- Avoid `map_err` whenever possible; use `?` and convert errors at boundaries.
- When sharing `Arc<T>`, prefer `Arc::clone(&arc_value)` over calling `.clone()` directly on the variable for clarity and to avoid accidental inner clones.
<<<<<<< HEAD
- **Error Handling**: Prefer using `crate::errors::Error::somevariant` then using `into()` to make it a capnp error. This way we get the backtrace.
=======
- Never use a bare `tokio::spawn*` - always use `tokio::task::Builder::new().name("some name").spawn*(..).unwrap()/?`
>>>>>>> f007cdb3

## Invariants and Failure Policy

- Prefer fail-fast for broken invariants. If internal consistency checks (e.g., an index referencing a missing main record) fail, return an error rather than attempting automatic healing. Such conditions indicate a logic or concurrency bug and should surface in tests and logs immediately.

## Current State

This is an early-stage implementation. Key unimplemented features noted in TODO.md:
- Lease expiry mechanism
- Complete poll implementation
- Remove functionality
- Extend lease functionality<|MERGE_RESOLUTION|>--- conflicted
+++ resolved
@@ -71,11 +71,8 @@
 - Prefer iterator combinators (`iter`, `map`, `filter`, `filter_map`, `collect`) over index-based loops when collecting or transforming data.
 - Avoid `map_err` whenever possible; use `?` and convert errors at boundaries.
 - When sharing `Arc<T>`, prefer `Arc::clone(&arc_value)` over calling `.clone()` directly on the variable for clarity and to avoid accidental inner clones.
-<<<<<<< HEAD
 - **Error Handling**: Prefer using `crate::errors::Error::somevariant` then using `into()` to make it a capnp error. This way we get the backtrace.
-=======
 - Never use a bare `tokio::spawn*` - always use `tokio::task::Builder::new().name("some name").spawn*(..).unwrap()/?`
->>>>>>> f007cdb3
 
 ## Invariants and Failure Policy
 
